{
  "problem_set" : "benchmark/data/rcpsp/patterson.rcp/",
  "problem_kind" : <Patterson>,
  "domains" : [<BoxedOctagon : <Integer>>],
  "solvers": [
    <AbSolute>,
    <MiniZinc: "gecode#benchmark/data/minizinc/rcpsp-cumulative.mzn">,
    <FlatMiniZinc : "gecode#first_fail, indomain_min, complete">,
<<<<<<< HEAD
    <FlatMiniZinc : "chuffed#first_fail, indomain_min, complete">],
=======
    <FlatMiniZinc : "chuffed#first_fail, indomain_min, complete">,
    <MiniZinc: "gecode#benchmark/data/minizinc/rcpsp-cumulative-LB.mzn">,
    <FlatMiniZinc : "gecode#smallest, indomain_min, complete">,
    <FlatMiniZinc : "chuffed#smallest, indomain_min, complete">],
>>>>>>> 2087b0d4
  "precisions": [1],
  "trials" : 0,
  "timeout" : 60,
  "center_of_trials": <Median>,
  "print_solutions": false,
  "strategies": [],
  "csv" : {
    "human" : true,
    "fields" : ["ProblemName", <Time : <Sec>>, <Optimum>]
  }
}<|MERGE_RESOLUTION|>--- conflicted
+++ resolved
@@ -6,14 +6,10 @@
     <AbSolute>,
     <MiniZinc: "gecode#benchmark/data/minizinc/rcpsp-cumulative.mzn">,
     <FlatMiniZinc : "gecode#first_fail, indomain_min, complete">,
-<<<<<<< HEAD
-    <FlatMiniZinc : "chuffed#first_fail, indomain_min, complete">],
-=======
     <FlatMiniZinc : "chuffed#first_fail, indomain_min, complete">,
     <MiniZinc: "gecode#benchmark/data/minizinc/rcpsp-cumulative-LB.mzn">,
     <FlatMiniZinc : "gecode#smallest, indomain_min, complete">,
     <FlatMiniZinc : "chuffed#smallest, indomain_min, complete">],
->>>>>>> 2087b0d4
   "precisions": [1],
   "trials" : 0,
   "timeout" : 60,
