/* simple example with sinus and cosinus */

init{
  real x = [-10;10];
  real y = [-5;5];
}

constraints{
<<<<<<< HEAD
  y < sin(x) + 1;
=======
  y < sin (x) + 1;
>>>>>>> 5595767b
  y > cos(x) - 1;
}<|MERGE_RESOLUTION|>--- conflicted
+++ resolved
@@ -6,10 +6,6 @@
 }
 
 constraints{
-<<<<<<< HEAD
-  y < sin(x) + 1;
-=======
   y < sin (x) + 1;
->>>>>>> 5595767b
-  y > cos(x) - 1;
+  y > cos (x) - 1;
 }