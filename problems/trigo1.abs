/* parametric equation of a circle */

init{
  real x = [-10;10];
  real y = [-10;10];
  real t = [0;10];
}

constraints{
<<<<<<< HEAD
  x = cos(t);
  y = sin(t);
=======
  x = cos (t);
  y = sin (t);
>>>>>>> 5595767b
}<|MERGE_RESOLUTION|>--- conflicted
+++ resolved
@@ -7,11 +7,6 @@
 }
 
 constraints{
-<<<<<<< HEAD
-  x = cos(t);
-  y = sin(t);
-=======
   x = cos (t);
   y = sin (t);
->>>>>>> 5595767b
 }