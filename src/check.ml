--- conflicted
+++ resolved
@@ -135,27 +135,24 @@
   let bm = Check_BoxMix.go() in
   message "polyhedra (Apron)";
   let p = Check_Poly.go() in
-  let vpl = if Vpl_domain.available then begin
+  message "OctBox (Apron)";
+  let apo = Check_OctBox.go() in
+  message "Boxed octagon (real)";
+  let bo = Check_BoxedOctagon.go() in
+  let vpl =
+    if Vpl_domain.available then begin
       message "polyhedra (VPL)";
       Check_Vpl.go()
-<<<<<<< HEAD
-  end;
-  message "OctBox (Apron)";
-  Check_OctBox.go();
-  message "Boxed octagon";
-  Check_BoxedOctagon.go()
-=======
-              end
-            else true
+    end
+    else true
   in
-  if bf && bm && p && vpl then begin
-      Tools.green_fprintf Format.std_formatter "Your version of AbSolute looks fine ";
-      Format.printf "%a\n%!" print_good ();
-      exit 0
-    end
+  if bf && bm && p && vpl && apo && bo then begin
+    Tools.green_fprintf Format.std_formatter "Your version of AbSolute looks fine ";
+    Format.printf "%a\n%!" print_good ();
+    exit 0
+  end
   else begin
-      Tools.red_fprintf Format.std_formatter "Your version of AbSolute seems to have an issue ";
-      Format.printf "%a\n%!" print_bad ();
-      exit 1
-    end
->>>>>>> b45f5a7d
+    Tools.red_fprintf Format.std_formatter "Your version of AbSolute seems to have an issue ";
+    Format.printf "%a\n%!" print_bad ();
+    exit 1
+  end