--- conflicted
+++ resolved
@@ -29,14 +29,6 @@
 (************************)
 (* THE SOLVER INSTANCES *)
 (************************)
-
-(* reduced product based instances*)
-(*
-module SBoxNOct  = Solver.Solve(VariousDA.BoxNOct)
-module SBoxNPoly = Solver.Solve(VariousDA.BoxNPoly)
-module SOctNPoly = Solver.Solve(VariousDA.OctNPoly)
-module SBoxAndPoly = Solver.Solve(VariousDA.BandP)
-*)
 
 (**
  * Lifts the given abstract domain and its associated drawer into a runnable domain.
@@ -119,14 +111,11 @@
     | "boxCP" -> lift (module ADCP.BoxCP) (module Apron_drawer.BoxDrawer) prob
     | "oct" -> lift (module ADCP.OctBoxCP) (module Apron_drawer.OctDrawer) prob
     | "poly" -> lift (module ADCP.PolyCP) (module Apron_drawer.PolyDrawer) prob
-<<<<<<< HEAD
     | "vpl" -> lift (module Vpl_domain.VplCP) (module Vpl_drawer) prob
-=======
     | "boxNoct" -> lift (module VariousDA.BoxNOct) (module VariousDA_drawer.BoxNoctDrawer) prob
     | "boxNpoly" -> lift (module VariousDA.BoxNPoly) (module VariousDA_drawer.BoxNpolyDrawer) prob
     | "octNpoly" -> lift (module VariousDA.OctNPoly) (module VariousDA_drawer.OctNpolyDrawer) prob
     | "BandP" -> lift (module VariousDA.BandP) (module VariousDA_drawer.BandPDrawer) prob
->>>>>>> 9c4b3454
     | _ -> "domain undefined "^(!domain) |> failwith
     (* TODO : fix produit réduit
     | "boxNoct" -> SBoxNOct.solving_various prob |> ignore; Format.printf "solving done\n"
