--- conflicted
+++ resolved
@@ -44,20 +44,6 @@
             SBS.solving prob
         else let module Solver = GoS (Domain)(Drawer) in
              Solver.go prob
-<<<<<<< HEAD
-
-let liftV (type s) (module Domain : Adcp_sig.AbstractCP with type t = s) (module Drawer : Drawer_sig.Drawer with type t = s) (prob : Csp.prog) : unit =
-    if !Constant.minimizing
-    then let module Minimizer = GoMV (Domain)(Drawer) in
-        Minimizer.go prob
-    else
-        if !Constant.step_by_step
-        then let module SBS = Step_by_step.Make (Domain)(Drawer) in
-            SBS.solving prob
-        else let module Solver = GoSV (Domain)(Drawer) in
-            Solver.go prob
-=======
->>>>>>> 02069183
 
 (********************)
 (* OPTIONS HANDLING *)
