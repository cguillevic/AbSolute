(******************************************************************)
(*                   entry point of the solver                    *)
(******************************************************************)

(******************************************************************)
(* An instance of the solver is parametrized by an abstract domain*)
(* which will be used in the abstract solving process and a       *)
(* rendering module which fits the domain we use                  *)
(******************************************************************)

(** Solve a CSP with the abstract domain Abs *)
module GoS (Abs:Adcp_sig.AbstractCP)(Dr:Drawer_sig.Drawer with type t = Abs.t) = struct
  module Sol = Solver.Solve(Abs)
  module Print = Out.Make(Dr)
  let go prob =
    Format.printf "Starting the resolution using the ";
    Tools.green_fprintf Format.std_formatter "%s" (!Constant.domain);
    Format.printf " domain ...\n%!";
    let res = Sol.solving prob in
    Format.printf "Solving finished\n\n%!";
    Print.out prob res
end

(** Solve and minimize a CSP with the abstract domain Abs *)
module GoM (Abs:Adcp_sig.AbstractCP)(Dr:Drawer_sig.Drawer with type t = Abs.t) = struct
  module Min = Minimizer.Minimize(Abs)
  module Print = Out.Make(Dr)
  let go prob =
    let res = Min.minimizing prob in
    Print.out_min prob res
end

(************************)
(* THE SOLVER INSTANCES *)
(************************)


(***************)
(*   domains   *)
(***************)

module type FullDomain = sig
  module Abstract : Adcp_sig.AbstractCP
  module Drawer : Drawer_sig.Drawer with type t = Abstract.t
end

module MakeFullDomain
         (Abstract : Adcp_sig.AbstractCP)
         (Drawer : Drawer_sig.Drawer with type t = Abstract.t)
  = struct
  module Abstract = Abstract
  module Drawer = Drawer
end

module MakeProduct (D1 : FullDomain) (D2 : FullDomain) = struct
  module Abstract = Product.MakeProduct(D1.Abstract)(D2.Abstract)
  module Drawer = Product_drawer.Product_Drawer(Abstract)(D2.Drawer)
end

let get_domain : string -> (module FullDomain) = function
  | "box" -> (module MakeFullDomain (Abstract_box.BoxF) (Box_drawer.Make(Abstract_box.BoxF)))
  | "boxS" -> (module MakeFullDomain (Abstract_box.BoxStrict) (Realbox_drawer))
  | "boxMix" -> (module MakeFullDomain (Abstract_box.BoxMix) (Box_drawer.Make(Abstract_box.BoxMix)))
  | "boxQ" -> (module MakeFullDomain (Abstract_box.BoxQ) (Box_drawer.Make(Abstract_box.BoxQ)))
  | "boxQS" -> (module MakeFullDomain (Abstract_box.BoxQStrict) (Box_drawer.Make(Abstract_box.BoxQStrict)))
  | "boxCP" -> (module MakeFullDomain (ADCP.BoxCP) (Apron_drawer.BoxDrawer))
  | "oct" -> (module MakeFullDomain (ADCP.OctBoxCP) (Apron_drawer.OctDrawer))
  | "poly" -> (module MakeFullDomain (ADCP.PolyCP) (Apron_drawer.PolyDrawer))
  | "vpl" -> (module MakeFullDomain (Vpl_domain.VplCP) (Vpl_drawer))
  | "boct" -> (module MakeFullDomain (Boxed_octagon.BoxedOctagon) (Boxed_octagon_drawer.Make(Boxed_octagon.BoxedOctagon)))
  | s -> Tools.fail_fmt "Domain %s does not exist" s

let set_domain_from_names : string list -> (module FullDomain)
  = fun names ->
  List.fold_left
    (fun (module D : FullDomain) name ->
      let (module F : FullDomain) = get_domain name in
      let module P = MakeProduct (D)(F) in
      (module P)
    )
    (List.hd names |> get_domain)
    (List.tl names)

let set_domain : unit -> (module FullDomain)
  = fun () ->
  Str.split (Str.regexp ",") !Constant.domain
  |> set_domain_from_names

(**
 * Lifts the given abstract domain and its associated drawer into a runnable domain.
 * The results depends on the value of flags {!val:Constant.minimizing} and {!val:Constant.step_by_step}.
 *)
let lift (module D : FullDomain) (prob : Csp.prog) : unit =
  if !Constant.minimizing
  then let module Minimizer = GoM (D.Abstract)(D.Drawer) in
       Minimizer.go prob
  else
    if !Constant.step_by_step
    then let module SBS = Step_by_step.Make (D.Abstract)(D.Drawer) in
         SBS.solving prob
    else let module Solver = GoS (D.Abstract)(D.Drawer) in
         Solver.go prob

(********************)
(* OPTIONS HANDLING *)
(********************)

let speclist =
  let open Constant in
  let open Argext in
  [
    ("-precision"    , Float set_prec       , default_float "Sets the precision" precision);
    ("-max_sol"      , Int set_max_sol      , default_int "Sets the maximum number of solutions" max_sol);
    ("-max_iter"     , Int set_max_iter     , default_int "Sets the maximum number of iterations" max_iter);
    ("-domain"       , Set_string domain    , options (default_string "Changes the domain used for the solving" domain) "box, boxS, boxQ, boxQS, boxCP, oct, boct, poly, vpl or any combination of them separated by commas (e.g. box,poly,boxQS) ");
    ("-minimize"     , Set minimizing       , "Specify that the problem is a minimization problem");
    ("-iter"         , Set iter             , "Enables the loop for the propagation");
    ("-pruning"      , Set pruning          , "Enables the \"pruning\" during the solving process");
    ("-pruning_iter" , Int set_pruning_iter , "Changes the number of times the pruning process is applied");
    ("-split"        , String set_split     , options "Changes the splitting strategy used for the solving" "default, maxSmear, smear");
    ("-lin"          , String Vpl_domain.set_lin      , "Sets the linearization algorithm of the VPL");
<<<<<<< HEAD
    ("-vpl_split"    , String Vpl_domain.set_split    , "Sets the split strategy of the VPL");
    ("-boct_strat"    , String Boxed_octagon.set_octagonalisation, options "Sets the octogonalisation strategy of the boxed octagon domain (boct)" "cb,random,sl,promising");
    ("-boct_split"    , String Boxed_octagon.set_split, options "Sets the split strategy of the boxed octagon domain (boct)." "lf,lcf,lof,os");
=======
>>>>>>> fc8bd8a3
    ("-no-rewrite"   , Clear rewrite        , default_bool "Disables the constraint rewriting" rewrite);
    ("-debug"        , Unit set_debug       , "Prints the execution for debug purpose");
    ("-debug_lv"     , Int set_debug_lv     , "Set the debug level. The higher, most print you get");
    ("-sure"         , Set sure             , "Keeps only the sure solutions");
    ("-trace"        , Set trace            , "Prints the solutions on standard output");
    ("-visualization", Set visualization    , "Enables visualization mode");
    ("-obj"          , Set obj              , "Generates an .obj file (for 3D visualization)");
    ("-tex"          , Set tex              , "Prints the solutions in latex format on standard output");
    ("-sbs"          , Set step_by_step     , "Enabling step by step visualization");
  ]

(*************** ALIASES ************)
let aliases =
  [
    ("-p", "-precision");
    ("-d", "-domain");
    ("-m", "-minimize");
    ("-i", "-iter");
    ("-pi","-pruning_iter");
    ("-sp","-split");
    ("-s", "-sure");
    ("-t", "-trace");
    ("-v", "-visualization");
  ]

let globaldescr =
  "AbSolute is a constraint solver based on abstract domains. For more info, check out https://github.com/mpelleau/AbSolute\n"

let parse_args () = Argext.parse_args_aliases speclist aliases Constant.set_prob globaldescr

(***************)
(* entry point *)
(***************)

let go() =
  let open Constant in
  parse_args ();
  if !problem <> "" then begin
      Terminal.go();
      let prob = File_parser.parse !problem in
      Format.printf "%a\n" Csp.print prob;
      if !debug > 0 then Vpl_domain.enable_debug();
      lift (set_domain ()) prob
    end
  else Terminal.error()

let _ = Random.init(527)

let _ = go()<|MERGE_RESOLUTION|>--- conflicted
+++ resolved
@@ -119,12 +119,8 @@
     ("-pruning_iter" , Int set_pruning_iter , "Changes the number of times the pruning process is applied");
     ("-split"        , String set_split     , options "Changes the splitting strategy used for the solving" "default, maxSmear, smear");
     ("-lin"          , String Vpl_domain.set_lin      , "Sets the linearization algorithm of the VPL");
-<<<<<<< HEAD
-    ("-vpl_split"    , String Vpl_domain.set_split    , "Sets the split strategy of the VPL");
     ("-boct_strat"    , String Boxed_octagon.set_octagonalisation, options "Sets the octogonalisation strategy of the boxed octagon domain (boct)" "cb,random,sl,promising");
     ("-boct_split"    , String Boxed_octagon.set_split, options "Sets the split strategy of the boxed octagon domain (boct)." "lf,lcf,lof,os");
-=======
->>>>>>> fc8bd8a3
     ("-no-rewrite"   , Clear rewrite        , default_bool "Disables the constraint rewriting" rewrite);
     ("-debug"        , Unit set_debug       , "Prints the execution for debug purpose");
     ("-debug_lv"     , Int set_debug_lv     , "Set the debug level. The higher, most print you get");
