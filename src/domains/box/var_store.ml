--- conflicted
+++ resolved
@@ -27,34 +27,22 @@
   type cell = I.t
   type key = box_var
   module Store = Parray
-<<<<<<< HEAD
-  type t = cell Store.t
-
-  let empty = Store.make 0 (I.create I.TOP)
-  let extend store =
-    let n = Store.length store in
-    let store = Store.init (n+1) (fun i -> if i < n then Store.get store i else (I.create I.TOP)) in
-    (store, n)
-  let set store k merge =
-    let old = Store.get store k in
-=======
   type t = {
     store: cell Store.t;
     delta: key list;
   }
 
   let empty = {
-    store=Store.make 0 I.top;
+    store=Store.make 0 (I.create TOP);
     delta=[] }
 
   let extend data =
     let n = Store.length data.store in
-    let store = Store.init (n+1) (fun i -> if i < n then Store.get data.store i else I.top) in
+    let store = Store.init (n+1) (fun i -> if i < n then Store.get data.store i else (I.create TOP)) in
     ({data with store}, n)
 
   let set data k merge =
     let old = Store.get data.store k in
->>>>>>> 49e930e5
     let newval = Bot.debot (I.meet merge old) in
     if I.equal old newval then data
     else begin
