--- conflicted
+++ resolved
@@ -45,12 +45,7 @@
   val copy: t -> t
   val closure: t -> t
   val weak_incremental_closure: t -> R.rconstraint -> t
-<<<<<<< HEAD
-  val incremental_closure: t -> R.rconstraint -> t
   val entailment: t -> R.rconstraint -> Kleene.t
-=======
-  val entailment: t -> R.rconstraint -> kleene
->>>>>>> eebc8305
   val split: t -> t list
   val volume: t -> float
   val state_decomposition: t -> Kleene.t
