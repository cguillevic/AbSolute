open Csp
open Abstract_domain
open Box_dom
open Box_representation
open Pengine

type rbox_constraint =
  | BoxConstraint of box_constraint
  | ReifiedConstraint of box_reified_constraint
and box_reified_constraint = box_var * rbox_constraint list

let rec vars_of_reified (b, conj) =
  let vars_of_rbox_cons acc = function
  | BoxConstraint c -> (Csp.vars_of_bconstraint c)@acc
  | ReifiedConstraint c -> (vars_of_reified c)@acc in
  let vars = List.fold_left vars_of_rbox_cons [] conj in
  List.sort_uniq compare (b::vars)

let recursive_reified () = raise (Wrong_modelling "Reified constraint inside reified constraint is not implemented.")

module type Reified_box_rep_sig =
sig
  type t
  type var_kind = unit
  type var_id = box_var
  type rconstraint = rbox_constraint

  val empty: t
  val extend: t -> (Csp.var * var_id) -> t
  val to_logic_var: t -> var_id -> var
  val to_abstract_var: t -> var -> var_id
  val rewrite: t -> bconstraint -> rconstraint list
  val rewrite_reified: t -> var -> bconstraint list -> rconstraint list
  val relax: t -> bconstraint -> rconstraint list
  val negate: rconstraint -> rconstraint
end

module Reified_box_rep =
struct
  type var_kind = unit
  type var_id = box_var
  type rconstraint = rbox_constraint
  module R = Box_rep
  type t = R.t
  let empty = R.empty
  let extend = R.extend
  let to_logic_var = R.to_logic_var
  let to_abstract_var = R.to_abstract_var
  let rewrite repr c = List.map (fun c -> BoxConstraint c) (R.rewrite repr c)
  let rewrite_reified repr b constraints =
    let constraints = List.flatten (List.map (R.rewrite repr) constraints) in
    let b = R.to_abstract_var repr b in
    [ReifiedConstraint (b, List.map (fun c -> BoxConstraint c) constraints)]
  let relax = rewrite
  let negate = function
  | BoxConstraint c -> BoxConstraint (R.negate c)
  | ReifiedConstraint (_, _) -> recursive_reified ()
end

module type Box_reified_sig =
sig
  type t
  module I: Vardom_sig.Vardom_sig
  module B = I.B
  module R = Reified_box_rep
  type bound = B.t
  type itv = I.t

  val empty: t
  val extend: t -> R.var_kind -> (t * R.var_id)
  val project: t -> R.var_id -> (I.B.t * I.B.t)
  val project_itv: t -> R.var_id -> itv
  val lazy_copy: t -> int -> t list
  val copy: t -> t
  val closure: t -> t
  val weak_incremental_closure: t -> R.rconstraint -> t
  val entailment: t -> R.rconstraint -> Kleene.t
  val split: t -> t list
  val volume: t -> float
  val state_decomposition: t -> Kleene.t
  val print: R.t -> Format.formatter -> t -> unit
end

module Make(Box: Box_sig) =
struct
  module I = Box.I
  module B = I.B
  module R = Reified_box_rep
  type bound = B.t
  type itv = I.t
  type t = {
    inner: Box.t;
    reified_constraints: box_reified_constraint Parray.t;
    engine: Pengine.t;
  }

  let empty = {
    inner=Box.empty;
    reified_constraints=Tools.empty_parray ();
    engine=Pengine.empty ();
  }

  let extend box () =
    let (inner, idx) = Box.extend box.inner () in
    let engine = Pengine.extend_event box.engine in
    ({ box with inner; engine }, idx)

  (* The following functions just forward the call to `Box`. *)
  let entailment box = function
    | BoxConstraint c -> Box.entailment box.inner c
    | ReifiedConstraint _ -> recursive_reified ()
  let project_itv box v = Box.project_itv box.inner v
  let project box v = Box.project box.inner v
  let lazy_copy box n = List.map (fun i -> { box with inner=i }) (Box.lazy_copy box.inner n)
  let copy box = { box with inner=Box.copy box.inner }
  let volume box = Box.volume box.inner

  let weak_incremental_closure box = function
    | BoxConstraint c -> {box with inner=Box.weak_incremental_closure box.inner c}
    | ReifiedConstraint (b, conj) ->
        let c_idx = Parray.length box.reified_constraints in
        let reified_constraints = Tools.extend_parray box.reified_constraints (b, conj) in
        let engine = Pengine.extend_task box.engine in
        let vars = vars_of_reified (b, conj) in
        let engine = Pengine.subscribe engine c_idx vars in
        { box with reified_constraints; engine; }

<<<<<<< HEAD
  let propagate_negation_conjunction box (_b, conjunction) =
    match and_reified (List.map (entailment box) conjunction) with
=======
  let propagate_negation_conjunction box (b, conjunction) =
    let open Kleene in
    match Kleene.and_reified (List.map (entailment box) conjunction) with
>>>>>>> b160ae26
    | False,_ -> box, true
    | True,_ -> raise Bot.Bot_found
    | Unknown, Some(u) ->
        let c = (List.nth conjunction u) in
        weak_incremental_closure box (R.negate c), true
    | Unknown, None -> box, false

  (* Propagate the reified constraints.
     Entailed reified constraints are removed from `box`. *)
  let propagate_reified box (b, conjunction) =
    let itv = Box.project_itv box.inner b in
    if Box.I.is_singleton itv then
      let (value,_) = Box.I.to_range itv in
      if B.equal B.one value then
        List.fold_left weak_incremental_closure box conjunction, true
      else if B.equal B.zero value then
        propagate_negation_conjunction box (b, conjunction)
      else failwith "Reified boolean should be equal to 0 or 1."
    else
      let open Kleene in
      match fst (and_reified (List.map (entailment box) conjunction)) with
      | False -> weak_incremental_closure box (BoxConstraint (Var b, EQ, constant_zero)), true
      | True -> weak_incremental_closure box (BoxConstraint (Var b, EQ, constant_one)), true
      | Unknown -> box, false

  let closure_one box c_idx =
    let box, entailed = propagate_reified box (Parray.get box.reified_constraints c_idx) in
    let deltas = Box.delta box.inner in
    box, entailed, deltas

  let rec closure box =
    let inner = Box.closure box.inner in
    let box = { box with inner } in
    let deltas = Box.delta box.inner in
    if List.length deltas = 0 then box
    else
    begin
      Pengine.react box.engine deltas;
      let engine, box = Pengine.fixpoint box.engine closure_one box in
      closure { box with engine }
    end

  let state_decomposition box =
    let open Kleene in
    let state = if Pengine.num_active_tasks box.engine = 0 then True else Unknown in
    and_kleene state (Box.state_decomposition box.inner)

  let rec print_reified_constraint repr fmt (b, conjunction) =
  begin
    let print_var fmt v = Csp.print_var fmt (R.to_logic_var repr v) in
    Format.fprintf fmt "%a <=> " print_var b;
    let rec aux = function
    | [] -> ()
    | (BoxConstraint c)::l ->
        Format.fprintf fmt "%a " (Csp.print_gconstraint print_var) c;
        aux l
    | (ReifiedConstraint c)::l ->
        print_reified_constraint repr fmt c;
        aux l in
    aux conjunction;
    Format.fprintf fmt "\n";
  end

  let print repr fmt box =
  begin
    Box.print repr fmt box.inner;
    Format.fprintf fmt "\n";
    Parray.iter (print_reified_constraint repr fmt) box.reified_constraints;
  end

  let split box = List.map (fun branch -> { box with inner=branch}) (Box.split box.inner)
end

module BoxReifiedZ(SPLIT: Box_split.Box_split_sig) = Make(Box_base(SPLIT)(Itv.ItvI))
module BoxReifiedQ(SPLIT: Box_split.Box_split_sig) = Make(Box_base(SPLIT)(Itv.ItvQ))
module BoxReifiedF(SPLIT: Box_split.Box_split_sig) = Make(Box_base(SPLIT)(Itv.ItvF))<|MERGE_RESOLUTION|>--- conflicted
+++ resolved
@@ -125,14 +125,9 @@
         let engine = Pengine.subscribe engine c_idx vars in
         { box with reified_constraints; engine; }
 
-<<<<<<< HEAD
   let propagate_negation_conjunction box (_b, conjunction) =
-    match and_reified (List.map (entailment box) conjunction) with
-=======
-  let propagate_negation_conjunction box (b, conjunction) =
     let open Kleene in
     match Kleene.and_reified (List.map (entailment box) conjunction) with
->>>>>>> b160ae26
     | False,_ -> box, true
     | True,_ -> raise Bot.Bot_found
     | Unknown, Some(u) ->
