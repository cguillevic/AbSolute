<<<<<<< HEAD
open Csp
=======
open Core
open Bounds
open Lang
open Lang.Ast
open Domains.Abstract_domain
open Vardom
>>>>>>> 2fd6de94
open Box_dom
open Box_representation
open Fixpoint.Pengine

let recursive_reified () = raise (Wrong_modelling "Reified constraint inside reified constraint is not implemented.")

module type Reified_box_rep_sig =
sig
  module BaseRep : Box_rep_sig
  type t
  type var_kind = BaseRep.var_kind
  type var_id = BaseRep.var_id
  type rconstraint =
  | BaseConstraint of BaseRep.rconstraint
  | ReifiedConstraint of reified_constraint
  and reified_constraint = BaseRep.var_id * rconstraint list

  val empty: t
  val extend: t -> (var * var_id) -> t
  val to_logic_var: t -> var_id -> var
  val to_abstract_var: t -> var -> var_id
  val rewrite: t -> bformula -> rconstraint list
  val rewrite_reified: t -> var -> bconstraint list -> rconstraint list
  val relax: t -> bformula -> rconstraint list
  val negate: rconstraint -> rconstraint
end

module Reified_box_rep = functor(BaseRep: Box_rep_sig) ->
struct
  module BaseRep = BaseRep

  type var_kind = BaseRep.var_kind
  type var_id = BaseRep.var_id
  type rconstraint =
  | BaseConstraint of BaseRep.rconstraint
  | ReifiedConstraint of reified_constraint
  and reified_constraint = BaseRep.var_id * rconstraint list

  module R = BaseRep
  type t = R.t

  let empty = R.empty
  let extend = R.extend
  let to_logic_var = R.to_logic_var
  let to_abstract_var = R.to_abstract_var

  let rewrite repr c = List.map (fun c -> BaseConstraint c) (R.rewrite repr c)

  let rewrite_reified repr b constraints =
    let bconstraints = List.map (fun (e1,op,e2) -> Cmp (op, e1, e2)) constraints in
    let constraints = List.flatten (List.map (R.rewrite repr) bconstraints) in
    let b = R.to_abstract_var repr b in
    [ReifiedConstraint (b, List.map (fun c -> BaseConstraint c) constraints)]

  let relax = rewrite

  let negate = function
  | BaseConstraint c -> BaseConstraint (R.negate c)
  | ReifiedConstraint _ -> recursive_reified ()

  let rec vars_of_reified (b, conj) =
    let vars_of_rbox_cons acc = function
      | BaseConstraint c -> (R.vars_of_constraint c)@acc
      | ReifiedConstraint c -> (vars_of_reified c)@acc in
    let vars = List.fold_left vars_of_rbox_cons [] conj in
    List.sort_uniq compare (b::vars)
end

module type Box_reified_sig =
sig
  type t
  module R: Reified_box_rep_sig
  module Vardom: Vardom_sig.Vardom_sig
  module B = Vardom.B
  type bound = B.t
  type vardom = Vardom.t

  val empty: t
  val extend: t -> R.var_kind -> (t * R.var_id)
  val project: t -> R.var_id -> (Vardom.B.t * Vardom.B.t)
  val project_vardom: t -> R.var_id -> vardom
  val lazy_copy: t -> int -> t list
  val copy: t -> t
  val closure: t -> t
  val weak_incremental_closure: t -> R.rconstraint -> t
  val entailment: t -> R.rconstraint -> Kleene.t
  val split: t -> t list
  val volume: t -> float
  val state_decomposition: t -> Kleene.t
  val print: R.t -> Format.formatter -> t -> unit
end

module Make(Box: Box_sig) =
struct
  module R = Reified_box_rep(Box.R)
  module Vardom = Box.Vardom
  module B = Vardom.B
  type bound = B.t
  type vardom = Vardom.t
  type t = {
    inner: Box.t;
    reified_constraints: R.reified_constraint Parray.t;
    engine: Pengine.t;
  }

  let empty = {
    inner=Box.empty;
    reified_constraints=Tools.empty_parray ();
    engine=Pengine.empty ();
  }

  let extend box () =
    let (inner, idx) = Box.extend box.inner () in
    let engine = Pengine.extend_event box.engine in
    ({ box with inner; engine }, idx)

  (* The following functions just forward the call to `Box`. *)
  let entailment box = function
    | R.BaseConstraint c -> Box.entailment box.inner c
    | R.ReifiedConstraint _ -> recursive_reified ()
  let project_vardom box v = Box.project_vardom box.inner v
  let project box v = Box.project box.inner v
  let lazy_copy box n = List.map (fun i -> { box with inner=i }) (Box.lazy_copy box.inner n)
  let copy box = { box with inner=Box.copy box.inner }
  let volume box = Box.volume box.inner

  let weak_incremental_closure box = function
    | R.BaseConstraint c -> {box with inner=Box.weak_incremental_closure box.inner c}
    | R.ReifiedConstraint (b, conj) ->
        let c_idx = Parray.length box.reified_constraints in
        let reified_constraints = Tools.extend_parray box.reified_constraints (b, conj) in
        let engine = Pengine.extend_task box.engine in
        let vars = R.vars_of_reified (b, conj) in
        let engine = Pengine.subscribe engine c_idx vars in
        { box with reified_constraints; engine; }

  let propagate_negation_conjunction box conjunction =
    let open Kleene in
    match Kleene.and_reified (List.map (entailment box) conjunction) with
    | False,_ -> box, true
    | True,_ -> raise Bot.Bot_found
    | Unknown, Some(u) ->
        let c = (List.nth conjunction u) in
        weak_incremental_closure box (R.negate c), true
    | Unknown, None -> box, false

  let constant_one = Box.R.make_expr (Box.R.BCst (Vardom.create Vardom.ONE))
  let constant_zero = Box.R.make_expr (Box.R.BCst (Vardom.create Vardom.ZERO))

  (* Propagate the reified constraints.
     Entailed reified constraints are removed from `box`. *)
  let propagate_reified box (b, conjunction) =
    let vardom = Box.project_vardom box.inner b in
    if Box.Vardom.is_singleton vardom then
      let (value,_) = Box.Vardom.to_range vardom in
      if B.equal B.one value then
        List.fold_left weak_incremental_closure box conjunction, true
      else if B.equal B.zero value then
        propagate_negation_conjunction box conjunction
      else failwith "Reified boolean should be equal to 0 or 1."
    else
      let open Kleene in
      match fst (and_reified (List.map (entailment box) conjunction)) with
      | False -> weak_incremental_closure box (R.BaseConstraint (Box.R.(make_expr (BVar b)), EQ, constant_zero)), true
      | True -> weak_incremental_closure box (R.BaseConstraint (Box.R.(make_expr (BVar b)), EQ, constant_one)), true
      | Unknown -> box, false

  let closure_one box c_idx =
    let box, entailed = propagate_reified box (Parray.get box.reified_constraints c_idx) in
    let deltas = Box.delta box.inner in
    box, entailed, deltas

  let rec closure box =
    let inner = Box.closure box.inner in
    let box = { box with inner } in
    let deltas = Box.delta box.inner in
    if List.length deltas = 0 then box
    else
    begin
      Pengine.react box.engine deltas;
      let engine, box = Pengine.fixpoint box.engine closure_one box in
      closure { box with engine }
    end

  let state_decomposition box =
    let open Kleene in
    let state = if Pengine.num_active_tasks box.engine = 0 then True else Unknown in
    and_kleene state (Box.state_decomposition box.inner)

  let rec print_reified_constraint repr fmt (b, conjunction) =
  begin
    let print_var fmt v = Pretty_print.print_var fmt (R.to_logic_var repr v) in
    Format.fprintf fmt "%a <=> " print_var b;
    let rec aux = function
    | [] -> ()
    | (R.BaseConstraint c)::l ->
        let c = Box.R.to_logic_constraint repr c in
        Format.fprintf fmt "%a " Pretty_print.print_constraint c;
        aux l
    | (R.ReifiedConstraint c)::l ->
        print_reified_constraint repr fmt c;
        aux l in
    aux conjunction;
    Format.fprintf fmt "\n";
  end

  let print repr fmt box =
  begin
    Box.print repr fmt box.inner;
    Format.fprintf fmt "\n";
    Parray.iter (print_reified_constraint repr fmt) box.reified_constraints;
  end

  let split box = List.map (fun branch -> { box with inner=branch}) (Box.split box.inner)
end

module BoxReifiedZ(SPLIT: Box_split.Box_split_sig) = Make(Box_base(SPLIT)(Bound_int))
module BoxReifiedQ(SPLIT: Box_split.Box_split_sig) = Make(Box_base(SPLIT)(Bound_rat))
module BoxReifiedF(SPLIT: Box_split.Box_split_sig) = Make(Box_base(SPLIT)(Bound_float))<|MERGE_RESOLUTION|>--- conflicted
+++ resolved
@@ -1,13 +1,8 @@
-<<<<<<< HEAD
-open Csp
-=======
 open Core
 open Bounds
 open Lang
 open Lang.Ast
-open Domains.Abstract_domain
 open Vardom
->>>>>>> 2fd6de94
 open Box_dom
 open Box_representation
 open Fixpoint.Pengine
@@ -29,9 +24,9 @@
   val extend: t -> (var * var_id) -> t
   val to_logic_var: t -> var_id -> var
   val to_abstract_var: t -> var -> var_id
-  val rewrite: t -> bformula -> rconstraint list
+  val rewrite: t -> formula -> rconstraint list
   val rewrite_reified: t -> var -> bconstraint list -> rconstraint list
-  val relax: t -> bformula -> rconstraint list
+  val relax: t -> formula -> rconstraint list
   val negate: rconstraint -> rconstraint
 end
 
@@ -57,8 +52,8 @@
   let rewrite repr c = List.map (fun c -> BaseConstraint c) (R.rewrite repr c)
 
   let rewrite_reified repr b constraints =
-    let bconstraints = List.map (fun (e1,op,e2) -> Cmp (op, e1, e2)) constraints in
-    let constraints = List.flatten (List.map (R.rewrite repr) bconstraints) in
+    let formulas = List.map (fun c -> Cmp c) constraints in
+    let constraints = List.flatten (List.map (R.rewrite repr) formulas) in
     let b = R.to_abstract_var repr b in
     [ReifiedConstraint (b, List.map (fun c -> BaseConstraint c) constraints)]
 
