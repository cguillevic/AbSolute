open Var_store
open Csp
open Bot
open Box_representation
open Kleene

module type Box_closure_sig = functor (S: Var_store_sig) ->
sig
  module Store : Var_store_sig
<<<<<<< HEAD
  val incremental_closure: Store.t -> box_constraint -> Store.t
  val entailment: Store.t -> box_constraint -> Kleene.t
=======
  val incremental_closure: Store.t -> box_constraint -> (Store.t * bool)
  val entailment: Store.t -> box_constraint -> kleene
>>>>>>> eebc8305
end with module Store=S

module Make(Store: Var_store_sig) =
struct
  module Store = Store
  module I = Store.I

  (* The type `Csp.expr` is an AST representing the syntax of an expression.
     In `node`, we annotate each node of this expression with its interval evaluation.
     Note: the function `eval` below transforms `Csp.expr` into `node`. *)
  type node_kind =
    | BFuncall of string * node list
    | BUnary   of unop * node
    | BBinary  of binop * node * node
    | BVar     of Store.key
    | BCst     of I.t
  and node = node_kind * I.t

  (* I. Evaluation part

     First step of the HC4-revise algorithm: it computes the intervals for each node of the expression.
     For example: given `x + 3` with `x in [1..3]`, then it annotates `+` with `[4..6]`.
     It returns this new valued expression tree (`node`), and the interval of the root node.

     This function is also useful for testing transfer functions errors (e.g. division by zero).
     - We raise Bot_found in case the expression only evaluates to error values.
     - Otherwise, we return only the non-error values.
   *)
  let rec eval store = function
  | Funcall(name, args) ->
     let bargs = List.map (eval store) args in
     let iargs = List.map snd bargs in
     let r = debot (I.eval_fun name iargs) in
     BFuncall(name, bargs),r
  | Var v ->
      let r = Store.get store v in
      BVar v, r
  | Cst (c,_) ->
      let r = I.create (I.OF_RAT c) in
      BCst r, r
  | Unary (o,e1) ->
      let _,i1 as b1 = eval store e1 in
      let r = match o with
        | NEG -> I.unop I.NEG i1
      in
      BUnary (o,b1), r
  | Binary (o,e1,e2) ->
     let _,i1 as b1 = eval store e1
     and _,i2 as b2 = eval store e2 in
     let r = match o with
       | ADD -> I.binop I.ADD i1 i2
       | SUB -> I.binop I.SUB i1 i2
       | DIV -> debot (I.div i1 i2)
       | MUL ->
          let r = I.binop I.MUL i1 i2 in
          if e1=e2 then
            (* special case: squares are positive *)
            I.unop I.ABS r
          else r
       | POW -> I.binop I.POW i1 i2 in BBinary (o,b1,b2), r

  (* II. Refine part

     Second step of the HC4-revise algorithm.
     It propagates the intervals from the root of the expression tree `e` to the leaves.
     For example: Given `y = x + 3`, `x in [1..3]`, `y in [1..5]`.
                  Then after `eval` we know that the node at `+` has the interval `[4..6]`.
                  Therefore we can intersect `y` with `[4..6]` due to the equality.
     Note that we can call again `eval` to restrain further `+`, and then another round of `refine` will restrain `x` as well.
     We raise `Bot_found` in case of unsatisfiability. *)

  (* refines binary operator to handle constants *)
  let refine_bop f1 f2 (e1,i1) (e2,i2) x (b:bool) =
    match e1, e2, b with
    | BCst _, BCst _, _ -> Nb (i1, i2)
    | BCst _, _, true -> merge_bot2 (Nb i1) (f2 i2 i1 x)
    | BCst _, _, false -> merge_bot2 (Nb i1) (f2 i2 x i1)
    | _, BCst _, _ -> merge_bot2 (f1 i1 i2 x) (Nb i2)
    | _, _, true -> merge_bot2 (f1 i1 i2 x) (f2 i2 i1 x)
    | _, _, false -> merge_bot2 (f1 i1 i2 x) (f2 i2 x i1)

  (* u + v = r => u = r - v /\ v = r - u *)
  let refine_add u v r =
    refine_bop (I.filter_binop_f I.ADD) (I.filter_binop_f I.ADD) u v r true

  (* u - v = r => u = r + v /\ v = u - r *)
  let refine_sub u v r =
    refine_bop (I.filter_binop_f I.SUB) (I.filter_binop_f I.ADD) u v r false

  (* u * v = r => (u = r/v \/ v=r=0) /\ (v = r/u \/ u=r=0) *)
  let refine_mul u v r =
    refine_bop (I.filter_binop_f I.MUL) (I.filter_binop_f I.MUL) u v r true

  (* u / v = r => u = r * v /\ (v = u/r \/ u=r=0) *)
  let refine_div u v r =
    refine_bop I.filter_div_f (I.filter_binop_f I.MUL) u v r false

  let rec refine store root = function
  | BFuncall(name,args) ->
     let nodes_kind, itv = List.split args in
     let res = I.filter_fun name itv root in
     List.fold_left2 refine store (debot res) nodes_kind
  | BVar v -> Store.set store v root
  | BCst i -> ignore (debot (I.meet root i)); store
  | BUnary (o,(e1,i1)) ->
     let j = match o with
       | NEG -> I.filter_unop I.NEG i1 root
      in refine store (debot j) e1
  | BBinary (o,(e1,i1),(e2,i2)) ->
     let j = match o with
       | ADD -> refine_add (e1,i1) (e2,i2) root
       | SUB -> refine_sub (e1,i1) (e2,i2) root
       | MUL -> refine_mul (e1,i1) (e2,i2) root
       | DIV -> refine_div (e1,i1) (e2,i2) root
       | POW -> I.filter_binop I.POW i1 i2 root
     in
     let j1,j2 = debot j in
     refine (refine store j1 e1) j2 e2

  (* III. HC4-revise algorithm (combining eval and refine).

     Apply the evaluation followed by the refine step of the HC4-revise algorithm.
     It prunes the domain of the variables in `store` according to the constraint `e1 o e2`.
  *)
  let hc4_revise store ((b1,i1),op,(b2,i2)) =
    let j1,j2 = match op with
      | LT  -> debot (I.filter_lt i1 i2)
      | LEQ -> debot (I.filter_leq i1 i2)
      (* a > b <=> b < a*)
      | GEQ -> let j2,j1 = debot (I.filter_leq i2 i1) in (j1,j2)
      | GT  -> let j2,j1 = debot (I.filter_lt i2 i1) in (j1,j2)
      | NEQ -> debot (I.filter_neq i1 i2)
      | EQ  -> debot (I.filter_eq i1 i2)
    in
    let refined_store = if I.equal j1 i1 then store else refine store j1 b1 in
    if j2 = i2 then refined_store else refine refined_store j2 b2

  let hc4_eval_revise store (e1,op,e2) =
    let e1, e2 = eval store e1, eval store e2 in
    let store = hc4_revise store (e1,op,e2) in
    try
      ignore(hc4_revise store (e1,neg op,e2));
      store, false
    with Bot_found -> store, true

  let incremental_closure store c =
    (* let _ = (Printf.printf "HC4 with %s\n" (string_of_bconstraint c); flush_all ()) in *)
    hc4_eval_revise store c

  let entailment store (e1,op,e2) =
    try
      let e1, e2 = eval store e1, eval store e2 in
      ignore(hc4_revise store (e1,op,e2));
      try
        ignore(hc4_revise store (e1,neg op,e2));
        Unknown
      with
      | Bot_found -> True
    with
    | Bot_found -> False
end<|MERGE_RESOLUTION|>--- conflicted
+++ resolved
@@ -7,13 +7,8 @@
 module type Box_closure_sig = functor (S: Var_store_sig) ->
 sig
   module Store : Var_store_sig
-<<<<<<< HEAD
-  val incremental_closure: Store.t -> box_constraint -> Store.t
+  val incremental_closure: Store.t -> box_constraint -> Store.t * bool
   val entailment: Store.t -> box_constraint -> Kleene.t
-=======
-  val incremental_closure: Store.t -> box_constraint -> (Store.t * bool)
-  val entailment: Store.t -> box_constraint -> kleene
->>>>>>> eebc8305
 end with module Store=S
 
 module Make(Store: Var_store_sig) =
