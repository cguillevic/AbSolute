open Tools
open Bot
open Itv_sig
open Csp

(*******************)
(* GENERIC FUNCTOR *)
(*******************)

module Box (I:ITV) = struct


  (************************************************************************)
  (* TYPES *)
  (************************************************************************)

  (* interval and bound inheritance *)
  module I = I
  module B = I.B
  type bound = B.t
  type i = I.t

  (* maps from variables *)
  module Env = Tools.VarMap

  (* maps each variable to a (non-empty) interval *)
  type t = i Env.t

  let find v a =
    try (Env.find v a, v) with
      Not_found -> (Env.find (v^"%") a, v^"%")

  let is_integer var = var.[String.length var - 1] = '%'

  let vars abs =
    let (v, _) = List.split (Env.bindings abs) in
    v

  let is_representable _ = Adcp_sig.Yes


  (************************************************************************)
  (* PRINTING *)
  (************************************************************************)

  let print fmt a =
    let rec aux fmt = function
      | [] -> ()
      | (v,d)::[] -> Format.fprintf fmt "%s:%s" v (I.to_string d)
      | (v,d)::tl -> Format.fprintf fmt "%s:%s " v (I.to_string d); aux fmt tl
    in
    aux fmt (Env.bindings a)

  let float_bounds a v =
    let ((l,h), _) = find v a in
    (B.to_float_down l),(B.to_float_up h)

  let to_expr abs =
    Env.fold (fun v x lexp ->
               let ((cl, l), (ch, h)) = I.to_expr x in
               List.append lexp [(Csp.Var(v), cl, l);
                                 (Csp.Var(v), ch, h)]
             ) abs []

  let to_expr abs vars : (Csp.expr * Csp.cmpop * Csp.expr) list =
    Env.fold (fun v x lexp ->
               if List.exists (fun vn -> String.equal v vn) vars then
                 let ((cl, l), (ch, h)) = I.to_expr x in
                 List.append lexp [(Csp.Var(v), cl, l);
                                   (Csp.Var(v), ch, h)]
               else if List.exists (fun vn -> String.equal v (vn^"%")) vars then
                 let ((cl, l), (ch, h)) = I.to_expr x in
                 let vn = String.sub v 0 ((String.length v)-2) in
                 List.append lexp [(Csp.Var(vn), cl, l);
                                   (Csp.Var(vn), ch, h)]
               else lexp
             ) abs []

  (************************************************************************)
  (* SET-THEORETIC *)
  (************************************************************************)
  (* NOTE: all binary operations assume that both boxes are defined on
     the same set of variables;
     otherwise, an Invalid_argument exception will be raised
   *)

  let join (a:t) (b:t) : t =
    Env.map2z (fun _ x y -> I.join x y) a b

  let meet (a:t) (b:t) : t =
    Env.map2z (fun _ x y -> debot(I.meet x y)) a b

  (* predicates *)
  (* ---------- *)

  let subseteq (a:t) (b:t) : bool =
    Env.for_all2z (fun _ x y -> I.subseteq x y) a b

  (* mesure *)
  (* ------ *)

  (* diameter *)
  let diameter (a:t) : bound =
    Env.fold (fun _ x v -> B.max (I.range x) v) a B.zero

  (* variable with maximal range *)
  let max_range (a:t) : var * i =
    Env.fold
      (fun v i (vo,io) ->
        if B.gt (I.range i) (I.range io) then v,i else vo,io
      ) a (Env.min_binding a)

  (* variable with maximal range if real or with smallest range if integer *)
  let mix_range (a:t) : var * i =
    Env.fold
      (fun v i (vo,io) ->
        if is_integer v then
          let r = I.range i in
          if (B.neq B.zero r) && (B.gt (I.range io) r) then v,i else vo,io
        else
          vo,io
      ) a (max_range a)

  let is_small (a:t) : bool =
    let (v,i) = max_range a in
    (B.to_float_up (I.range i) <= !Constant.precision)

  let volume (a:t) : float =
    let vol_bound = Env.fold (fun _ x v -> B.mul_down (I.range x) v) a B.one in
    B.to_float_up vol_bound


  (* split *)
  (* ----- *)

  let filter_bounds (a:t) : t =
    let b = Env.mapi (fun v i ->
      if is_integer v then
	      match I.filter_bounds i with
	      | Bot -> raise Bot_found
	      | Nb e -> e
      else i) a in
    b

  let to_bot (a:I.t bot Env.t) : t bot =
    let is_bot = Env.exists (fun v i -> is_Bot i) a in
    if is_bot then Bot
    else Nb (Env.map (fun v -> match v with
    | Nb e -> e
    | _ -> failwith "should not occur"
    ) a)

  let filter_bounds_bot (a:t bot) : t bot =
    match a with
    | Bot -> Bot
    | Nb e -> Env.mapi (fun v i ->
      if is_integer v then I.filter_bounds i
      else Nb i
    ) e
    |> to_bot

let split_along (a:t) (v:var) : t list =
    let i = Env.find v a in
    let i_list =
      if is_integer v then I.split_integer i (I.mean i)
      else I.split i (I.mean i)
    in
    List.fold_left (fun acc b ->
      match b with
      | Nb e -> (Env.add v e a)::acc
      | Bot -> acc
    ) [] i_list

  let split (a:t) : t list =
    let (v,_) = mix_range a in
    (if !Constant.debug > 2 then
      Format.printf " ---- splits along %s ---- \n" v);
    split_along a v

  let prune (a:t) (b:t) : t list * t =
    let rec aux a good = function
      | [] -> good,a
      | (v, i_b)::tl ->
	       let add = fun i -> (Env.add v i a) in
	       let i_a = Env.find v a in
	       let sures,unsure = I.prune i_a i_b in
	       aux (add unsure) (List.rev_append (List.rev_map add sures) good) tl
    in aux a [] (Env.bindings b)


  (************************************************************************)
  (* ABSTRACT OPERATIONS *)
  (************************************************************************)

  (* trees with nodes annotated with evaluation *)
  type bexpr =
    | BFuncall of string * bexpri list
    | BUnary   of unop * bexpri
    | BBinary  of binop * bexpri * bexpri
    | BVar     of var
    | BCst     of i

  and bexpri = bexpr * i

  let rec print_bexpri fmt (b, i) =
    match b with
    | BUnary (u, bi) ->
      Format.fprintf fmt "(%a %a) -> %a" print_unop u print_bexpri bi I.print i
    | BBinary (op, e1, e2) ->
      Format.fprintf fmt "(%a %a %a) -> %a" print_bexpri e1 print_binop op print_bexpri e2 I.print i
    | BVar v -> Format.fprintf fmt "%s" v
    | BCst c -> Format.fprintf fmt "cst %a" I.print c
    | BFuncall (f, l) -> Format.fprintf fmt "%s (" f;
                         List.iter (print_bexpri fmt) l;
                         Format.fprintf fmt ") -> %a" I.print i

  (* interval evaluation of an expression;
     returns the interval result but also an expression tree annotated with
     intermediate results (useful for test transfer functions

     errors (e.g. division by zero) return no result, so:
     - we raise Bot_found in case the expression only evaluates to error values
     - otherwise, we return only the non-error values
   *)
  let rec eval (a:t) (e:expr) : bexpri =
    match e with
    | Funcall(name,args) ->
       let bargs = List.map (eval a) args in
       let iargs = List.map snd bargs in
       let r = debot (I.eval_fun name iargs) in
       BFuncall(name, bargs),r
    | Var v ->
        let (r, n) =
          try find v a
          with Not_found -> failwith ("variable not found: "^v)
        in
        BVar n, r
    | Cst (c,_) ->
        let r = I.of_rat c in
        BCst r, r
    | Unary (o,e1) ->
        let _,i1 as b1 = eval a e1 in
        let r = match o with
          | NEG -> I.neg i1
        in
        BUnary (o,b1), r
    | Binary (o,e1,e2) ->
       let _,i1 as b1 = eval a e1
       and _,i2 as b2 = eval a e2 in
       let r = match o with
         | ADD -> I.add i1 i2
         | SUB -> I.sub i1 i2
         | DIV -> debot (fst (I.div i1 i2))
         | MUL ->
            let r = I.mul i1 i2 in
            if e1=e2 then
              (* special case: squares are positive *)
              debot (I.meet r I.positive)
            else r
	 | POW -> I.pow i1 i2
       in
       BBinary (o,b1,b2), r

  (* refines binary operator to handle constants *)
  let refine_bop f1 f2 (e1,i1) (e2,i2) x (b:bool) =
    match e1, e2, b with
    | BCst c1, BCst c2, _ -> Nb (i1, i2)
    | BCst c, _, true -> merge_bot2 (Nb (i1)) (f2 i2 i1 x)
    | BCst c, _, false -> merge_bot2 (Nb (i1)) (f2 i2 x i1)
    | _, BCst c, _ -> merge_bot2 (f1 i1 i2 x) (Nb (i2))
    | _, _, true -> merge_bot2 (f1 i1 i2 x) (f2 i2 i1 x)
    | _, _, false -> merge_bot2 (f1 i1 i2 x) (f2 i2 x i1)

  (* u + v = r => u = r - v /\ v = r - u *)
  let refine_add u v r =
    refine_bop I.filter_add_f I.filter_add_f u v r true

  (* u - v = r => u = r + v /\ v = u - r *)
  let refine_sub u v r =
    refine_bop I.filter_sub_f I.filter_add_f u v r false

  (* u * v = r => (u = r/v \/ v=r=0) /\ (v = r/u \/ u=r=0) *)
  let refine_mul u v r =
    refine_bop I.filter_mul_f I.filter_mul_f u v r true

  (* u / v = r => u = r * v /\ (v = u/r \/ u=r=0) *)
  let refine_div u v r =
    refine_bop I.filter_div_f I.filter_mul_f u v r false

  (* returns a box included in its argument, by removing points such that
     the evaluation is not in the interval;
     not all such points are removed, due to interval abstraction;
     iterating eval and refine can lead to better reults (but is more costly);
     can raise Bot_found *)
  let rec refine (a:t) (e:bexpr) (x:i) : t =
    (*Format.printf "%a\n" print_bexpri (e, x);*)
    match e with
    | BFuncall(name,args) ->
       let bexpr,itv = List.split args in
       let res = I.filter_fun name itv x in
       List.fold_left2 (fun acc e1 e2 ->
           refine acc e2 e1) a (debot res) bexpr
    | BVar v ->
        (try Env.add v (debot (I.meet x (fst (find v a)))) a
        with Not_found -> failwith ("variable not found: "^v))
    | BCst i -> ignore (debot (I.meet x i)); a
    | BUnary (o,(e1,i1)) ->
       let j = match o with
         | NEG -> I.filter_neg i1 x
        in refine a e1 (debot j)
    | BBinary (o,(e1,i1),(e2,i2)) ->
       let j = match o with
         | ADD -> refine_add (e1,i1) (e2,i2) x
         | SUB -> refine_sub (e1,i1) (e2,i2) x
         | MUL -> refine_mul (e1,i1) (e2,i2) x
         | DIV -> refine_div (e1,i1) (e2,i2) x
	 | POW -> I.filter_pow i1 i2 x
       in
       let j1,j2 = debot j in
       refine (refine a e1 j1) e2 j2

  (* test transfer function *)
  let test (a:t) (e1:expr) (o:cmpop) (e2:expr) : t bot =
    let (b1,i1), (b2,i2) = eval a e1, eval a e2 in
    (*Format.printf "%a %a %a\n" print_bexpri (b1, i1) print_cmpop o print_bexpri (b2, i2);*)
    let j = match o with
      | EQ -> I.filter_eq i1 i2
      | LEQ -> I.filter_leq i1 i2
      | GEQ -> I.filter_geq i1 i2
      | NEQ -> I.filter_neq i1 i2
      (*| NEQ_INT -> I.filter_neq_int i1 i2*)
      | GT -> I.filter_gt i1 i2
      (*| GT_INT -> I.filter_gt_int i1 i2*)
      | LT -> I.filter_lt i1 i2
      (*| LT_INT -> I.filter_lt_int i1 i2*)
    in
    let aux = rebot
      (fun a ->
        let j1,j2 = debot j in
        refine (refine a b1 j1) b2 j2
      ) a
    in
    filter_bounds_bot aux

  let filter (a:t) (e1,binop,e2) : t =
    (*Format.printf "\n%a\n\t%a\n" print_bexpr (Cmp(binop, e1, e2)) print a ;*)
    match test a e1 binop e2 with
    | Bot -> if !Constant.debug > 5 then
               Format.printf "\n%a\n\t%a\n" print_bexpr (Cmp(binop, e1, e2)) print a ;
             raise Bot_found
    | Nb e -> (*Format.printf "  ==> %a\n" print e;*) e

  let empty : t = Env.empty

  let is_empty abs = Env.is_empty abs

  let add_var abs (typ,var) : t =
    Env.add (if typ = INT then (var^"%") else var) I.top abs

  let var_bounds abs var =
    let (itv, _) = find var abs in
    I.to_rational_range itv

  let bound_vars abs =
    let b = Env.bindings abs in
    let l = List.filter (fun (v, d) -> I.is_singleton d) b in
    List.map (fun (v, d) -> (v, I.to_rational_range d)) l


  let rem_var abs var : t =
    Env.remove var abs

  let is_enumerated a =
    Env.for_all (fun v i -> (is_integer v |> not) || I.is_singleton i) a

  let forward_eval abs cons =
    let (_, bounds) = eval abs cons in
    I.to_rational_range bounds


  let rec is_applicable abs (e:expr) : bool =
    match e with
    | Var v ->
       let (var, name) =
         try find v abs with
           Not_found -> (I.zero, "")
       in
       let res = match name with
         | "" -> false
         | _ -> true
       in
       res
    | Cst _ -> true
    | Unary (_, e1) -> is_applicable abs e1
    | Binary (_, e1, e2) -> (is_applicable abs e1) && (is_applicable abs e2)
    | Funcall (name, args) -> false (* check if sound *)

  let lfilter (a:t) l : t =
    let la = List.filter (fun (e1, op, e2) ->
                           (is_applicable a e1) && (is_applicable a e2)) l in
    List.fold_left (fun a' e -> filter a' e) a la

<<<<<<< HEAD
  let to_bexpr (a:t) : (expr * cmpop * expr) list =
    Env.fold (fun v x acc ->
        let (annot, v) = if is_integer v then (Int, String.sub v 0 (String.length v -1)) else (Real, v) in
        let ((op1, e1), (op2, e2)) = I.to_expr x in
        match e1, e2 with
        | Cst(e1, _), Cst(e2, _) ->
           acc@[(Var(v), op1, Cst(e1, annot)); (Var(v), op2, Cst(e2, annot))]
        | Cst(e1, _), e2 -> 
           acc@[(Var(v), op1, Cst(e1, annot)); (Var(v), op2, e2)]
        | e1, Cst(e2, _) ->
           acc@[(Var(v), op1, e1); (Var(v), op2, Cst(e2, annot))]
        | e1, e2 ->
           acc@[(Var(v), op1, e1); (Var(v), op2, e2)]
      ) a []
    
=======
  (*********************************)
  (* Sanity and checking functions *)
  (*********************************)

  (* returns an randomly (uniformly?) chosen instanciation of the variables *)
  let spawn (a:t) : instance =
    VarMap.fold (fun k itv acc -> VarMap.add k (Mpqf.of_float (I.spawn itv)) acc) a VarMap.empty

  (* given an abstraction and instance, verifies if the abstraction is implied
     by the instance *)
  let is_abstraction (a:t) (i:instance) =
    VarMap.for_all (fun k value ->
        let value = Mpqf.to_float value in
        let itv = VarMap.find k a in
        let a,b = I.to_float_range itv in
        a <= value && b <= value
      ) i
>>>>>>> 67e69603

end

(*************)
(* INSTANCES *)
(*************)

module BoxF = Box(Itv.ItvF)
module BoxStrict = Box(Newitv.Test)
module BoxQ = Box(Itv.ItvQ)
module BoxQStrict = Box(Newitv.TestQ)<|MERGE_RESOLUTION|>--- conflicted
+++ resolved
@@ -400,7 +400,6 @@
                            (is_applicable a e1) && (is_applicable a e2)) l in
     List.fold_left (fun a' e -> filter a' e) a la
 
-<<<<<<< HEAD
   let to_bexpr (a:t) : (expr * cmpop * expr) list =
     Env.fold (fun v x acc ->
         let (annot, v) = if is_integer v then (Int, String.sub v 0 (String.length v -1)) else (Real, v) in
@@ -415,8 +414,8 @@
         | e1, e2 ->
            acc@[(Var(v), op1, e1); (Var(v), op2, e2)]
       ) a []
+
     
-=======
   (*********************************)
   (* Sanity and checking functions *)
   (*********************************)
@@ -434,7 +433,6 @@
         let a,b = I.to_float_range itv in
         a <= value && b <= value
       ) i
->>>>>>> 67e69603
 
 end
 
