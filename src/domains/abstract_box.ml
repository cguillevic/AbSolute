open Tools
open Bot
open Itv_sig
open Csp

(*******************)
(* GENERIC FUNCTOR *)
(*******************)

module Box (I:ITV) = struct


  (************************************************************************)
  (* TYPES *)
  (************************************************************************)

  (* interval and bound inheritance *)
  module I = I
  (* module B = I.B *)
  (* type bound = B.t *)
  type i = I.t

  (* maps from variables *)
  module Env = Tools.VarMap

  (* maps each variable to a (non-empty) interval *)
  type t = i Env.t

  let find v (a:t) = VarMap.find_fail v a

  (* returns true if var is an integer in the given environment *)
  let is_integer var abs = I.to_annot (VarMap.find abs var) = Csp.Int

  let vars abs =
    Env.fold (fun v x acc ->
        let typ = if is_integer abs v then Int else Real in
        (typ, v)::acc
      ) abs []

  let is_representable _ = Adcp_sig.Yes

  (************************************************************************)
  (* PRINTING *)
  (************************************************************************)

  let print fmt a =
    VarMap.iter (fun v i -> Format.fprintf fmt "%s:%a\n" v I.print i) a

  let float_bounds a v = I.to_float_range (find v a)

  let to_expr abs =
    Env.fold (fun v x lexp ->
        let ((cl, l), (ch, h)) = I.to_expr x in
        (Csp.Var(v), cl, l)::(Csp.Var(v), ch, h)::lexp
      ) abs []

  let to_expr abs vars : (Csp.expr * Csp.cmpop * Csp.expr) list =
    Env.fold (fun v x lexp ->
        if List.exists (fun vn -> String.equal v vn) vars then
          let ((cl, l), (ch, h)) = I.to_expr x in
          (Csp.Var(v), cl, l)::(Csp.Var(v), ch, h)::lexp
        else lexp
      ) abs []

  (************************************************************************)
  (* SET-THEORETIC *)
  (************************************************************************)
  (* NOTE: all binary operations assume that both boxes are defined on
     the same set of variables;
     otherwise, an Invalid_argument exception will be raised
   *)

  let join (a:t) (b:t) : t =
    Env.map2z (fun _ x y -> I.join x y) a b

  let meet (a:t) (b:t) : t =
    Env.map2z (fun _ x y -> debot(I.meet x y)) a b

  (* predicates *)
  (* ---------- *)

  (* mesure *)
  (* ------ *)

  (* variable with maximal range *)
  let max_range (a:t) : var * I.t =
    VarMap.fold
      (fun v i (vo,io) ->
        if (I.float_size i) > (I.float_size io) then v,i else vo,io
      ) a (VarMap.min_binding a)

  (* variable with maximal range if real or with minimal if integer *)
  let mix_range (a:t) : var * I.t =
    VarMap.fold
      (fun v i (vo,io) ->
        if (I.score i) > (I.score io) then v,i else vo,io
      ) a (VarMap.min_binding a)

  let is_small (a:t) : bool =
    let (v,i) = max_range a in
    (I.float_size i) <= !Constant.precision

  let volume (a:t) : float =
    VarMap.fold (fun _ x v -> (I.float_size x) *. v) a 1.

  (************************)
  (* splitting strategies *)
  (************************)

  let choose a = mix_range a

  (* split *)
  (* ----- *)

  let split_along (a:t) (v:var) : t list =
    let i = Env.find v a in
    let i_list = I.split i in
    List.fold_left (fun acc b ->
        (Env.add v b a)::acc
    ) [] i_list

  let split (a:t) : t list =
    let (v,_) = mix_range a in
    Tools.debug 3 "variable split : %s\n%!" v;
    split_along a v

<<<<<<< HEAD
  (* precondition: `a` and `b` must be defined onto the same set of variables. *)
=======
>>>>>>> 1a803eb1
  let prune (a:t) (b:t) : t list * t =
    let rec aux a good = function
      | [] -> good,a
      | (v, i_b)::tl ->
	       let add = fun i -> (Env.add v i a) in
	       let i_a = Env.find v a in
	       let sures,unsure = I.prune i_a i_b in
	       aux (add unsure) (List.rev_append (List.rev_map add sures) good) tl
    in aux a [] (Env.bindings b)


  (************************************************************************)
  (* ABSTRACT OPERATIONS *)
  (************************************************************************)

  (* trees with nodes annotated with evaluation *)
  type bexpr =
    | BFuncall of string * bexpri list
    | BUnary   of unop * bexpri
    | BBinary  of binop * bexpri * bexpri
    | BVar     of var
    | BCst     of i

  and bexpri = bexpr * i

  (* First step of the HC4-revise algorithm: it computes the intervals for each node of the expression.
     For example: given `x + 3` with `x in [1..3]`, then it annotates `+` with `[4..6]`.
     It returns this new annotated expression tree, and the interval of the root node.

     This function is useful for testing transfer functions errors (e.g. division by zero).
     - We raise Bot_found in case the expression only evaluates to error values.
     - Otherwise, we return only the non-error values.
   *)
  let rec eval (a:t) (e:expr) : bexpri =
    match e with
    | Funcall(name,args) ->
       let bargs = List.map (eval a) args in
       let iargs = List.map snd bargs in
       let r = debot (I.eval_fun name iargs) in
       BFuncall(name, bargs),r
    | Var v ->
        let r = find v a in
        BVar v, r
    | Cst (c,_) ->
        let r = I.of_rat c in
        BCst r, r
    | Unary (o,e1) ->
        let _,i1 as b1 = eval a e1 in
        let r = match o with
          | NEG -> I.neg i1
        in
        BUnary (o,b1), r
    | Binary (o,e1,e2) ->
       let _,i1 as b1 = eval a e1
       and _,i2 as b2 = eval a e2 in
       let r = match o with
         | ADD -> I.add i1 i2
         | SUB -> I.sub i1 i2
         | DIV -> debot (I.div i1 i2)
         | MUL ->
            let r = I.mul i1 i2 in
            if e1=e2 then
              (* special case: squares are positive *)
              I.abs r
            else r
         | POW -> I.pow i1 i2 in BBinary (o,b1,b2), r

  (* refines binary operator to handle constants *)
  let refine_bop f1 f2 (e1,i1) (e2,i2) x (b:bool) =
    match e1, e2, b with
    | BCst c1, BCst c2, _ -> Nb (i1, i2)
    | BCst c, _, true -> merge_bot2 (Nb i1) (f2 i2 i1 x)
    | BCst c, _, false -> merge_bot2 (Nb i1) (f2 i2 x i1)
    | _, BCst c, _ -> merge_bot2 (f1 i1 i2 x) (Nb i2)
    | _, _, true -> merge_bot2 (f1 i1 i2 x) (f2 i2 i1 x)
    | _, _, false -> merge_bot2 (f1 i1 i2 x) (f2 i2 x i1)

  (* u + v = r => u = r - v /\ v = r - u *)
  let refine_add u v r =
    refine_bop I.filter_add_f I.filter_add_f u v r true

  (* u - v = r => u = r + v /\ v = u - r *)
  let refine_sub u v r =
    refine_bop I.filter_sub_f I.filter_add_f u v r false

  (* u * v = r => (u = r/v \/ v=r=0) /\ (v = r/u \/ u=r=0) *)
  let refine_mul u v r =
    refine_bop I.filter_mul_f I.filter_mul_f u v r true

  (* u / v = r => u = r * v /\ (v = u/r \/ u=r=0) *)
  let refine_div u v r =
    refine_bop I.filter_div_f I.filter_mul_f u v r false

  (* Second step of the HC4-revise algorithm.
     It propagates the intervals from the root of the expression tree `e` to the leaves.
     For example: Given `y = x + 3`, `x in [1..3]`, `y in [1..5]`.
                  Then after `eval` we know that the node at `+` has the interval `[4..6]`.
                  Therefore we can intersect `y` with `[4..6]` due to the equality.
     Note that we can call again `eval` to restrain further `+`, and then another round of `refine` will restrain `x` as well.
     We raise `Bot_found` in case of unsatisfiability. *)
  let rec refine (a:t) (e:bexpr) (x:i) : t =
    (*Format.printf "%a\n" print_bexpri (e, x);*)
    match e with
    | BFuncall(name,args) ->
       let bexpr,itv = List.split args in
       let res = I.filter_fun name itv x in
       List.fold_left2 (fun acc e1 e2 ->
           refine acc e2 e1) a (debot res) bexpr
    | BVar v -> Env.add v (debot (I.meet x (find v a))) a
    | BCst i -> ignore (debot (I.meet x i)); a
    | BUnary (o,(e1,i1)) ->
       let j = match o with
         | NEG -> I.filter_neg i1 x
        in refine a e1 (debot j)
    | BBinary (o,(e1,i1),(e2,i2)) ->
       let j = match o with
         | ADD -> refine_add (e1,i1) (e2,i2) x
         | SUB -> refine_sub (e1,i1) (e2,i2) x
         | MUL -> refine_mul (e1,i1) (e2,i2) x
         | DIV -> refine_div (e1,i1) (e2,i2) x
	       | POW -> I.filter_pow i1 i2 x
       in
       let j1,j2 = debot j in
       refine (refine a e1 j1) e2 j2

  (* test transfer function.
     Apply the evaluation followed by the refine step of the HC4-revise algorithm.
     It prunes the domain of the variables in `a` according to the constraint `e1 o e2`.
  *)
  let test (a:t) (e1:expr) (o:cmpop) (e2:expr) : t bot =
    Tools.debug 2 "HC4 - eval\n%!";
    let (b1,i1), (b2,i2) = eval a e1, eval a e2 in
    (*Format.printf "%a %a %a\n" print_bexpri (b1, i1) print_cmpop o print_bexpri (b2, i2);*)
    let j1,j2 = match o with
      | LT  -> debot (I.filter_lt i1 i2)
      | LEQ -> debot (I.filter_leq i1 i2)
      (* a > b <=> b < a*)
      | GEQ -> let j2,j1 = debot (I.filter_leq i2 i1) in (j1,j2)
      | GT  -> let j2,j1 = debot (I.filter_lt i2 i1) in (j1,j2)
      | NEQ -> debot (I.filter_neq i1 i2)
      | EQ  -> debot (I.filter_eq i1 i2)
    in
    Tools.debug 2 "HC4 - refine\n%!";
    let refined1 = if j1 = i1 then a else refine a b1 j1 in
    Nb(if j2 = i2 then refined1 else refine refined1 b2 j2)

  let filter (a:t) (e1,binop,e2) : t =
    match test a e1 binop e2 with
    | Bot ->
       Tools.debug 5 "\n%a\n\t%a\n" print_bexpr (Cmp(binop, e1, e2)) print a;
       raise Bot_found
    | Nb e -> e

  let empty : t = Env.empty

  let is_empty abs = Env.is_empty abs

  let add_var (abs:t) (typ,var) : t =
    Env.add var
      (match typ with
      | Int -> I.top_int
      | Real -> I.top_real)
      abs

  let var_bounds (abs:t) var =
    let itv = find var abs in
    I.to_rational_range itv

  let bound_vars (abs:t) =
    let b = Env.bindings abs in
    let l = List.filter (fun (v, d) -> I.is_singleton d) b in
    List.map (fun (v, d) -> (v, I.to_rational_range d)) l

  let rem_var abs var : t =
    Env.remove var abs

  let forward_eval abs cons =
    let (_, bounds) = eval abs cons in
    I.to_rational_range bounds

  let rec is_applicable abs (e:expr) : bool =
    match e with
    | Var v ->
       (try VarMap.find v abs; true
       with Not_found -> false)
    | Cst _ -> true
    | Unary (_, e1) -> is_applicable abs e1
    | Binary (_, e1, e2) -> (is_applicable abs e1) && (is_applicable abs e2)
    | Funcall (name, args) -> false (* check if sound *)

  let lfilter (a:t) l : t =
    let la = List.filter (fun (e1, op, e2) ->
                           (is_applicable a e1) && (is_applicable a e2)) l in
    List.fold_left (fun a' e -> filter a' e) a la

 let to_bexpr (a:t) : (expr * cmpop * expr) list =
    Env.fold (fun v x acc ->
        let annot = if is_integer a v then Int else Real in
        let ((op1, e1), (op2, e2)) = I.to_expr x in
        match e1, e2 with
        | Cst(e1, _), Cst(e2, _) ->
           acc@[(Var(v), op1, Cst(e1, annot)); (Var(v), op2, Cst(e2, annot))]
        | Cst(e1, _), e2 ->
           acc@[(Var(v), op1, Cst(e1, annot)); (Var(v), op2, e2)]
        | e1, Cst(e2, _) ->
           acc@[(Var(v), op1, e1); (Var(v), op2, Cst(e2, annot))]
        | e1, e2 ->
           acc@[(Var(v), op1, e1); (Var(v), op2, e2)]
      ) a []


  (*********************************)
  (* Sanity and checking functions *)
  (*********************************)

  (* returns an randomly (uniformly?) chosen instanciation of the variables *)
  let spawn (a:t) : instance =
    VarMap.fold (fun k itv acc -> VarMap.add k (Mpqf.of_float (I.spawn itv)) acc) a VarMap.empty

  (* given an abstraction and instance, verifies if the abstraction is implied
     by the instance *)
  let is_abstraction (a:t) (i:instance) =
    VarMap.for_all (fun k value ->
        let value = Mpqf.to_float value in
        let itv = VarMap.find_fail k a in
        I.contains_float itv value
      ) i

end

(*************)
(* INSTANCES *)
(*************)

module BoxF       = Box(Trigo.Make(Itv.ItvF))
module BoxStrict  = Box(Trigo.Make(Newitv.Test))
module BoxQ       = Box(Trigo.Make(Itv.ItvQ))
module BoxQStrict = Box(Trigo.Make(Newitv.TestQ))
module BoxMix     = Box(Trigo.Make(Itv_mix))<|MERGE_RESOLUTION|>--- conflicted
+++ resolved
@@ -124,10 +124,6 @@
     Tools.debug 3 "variable split : %s\n%!" v;
     split_along a v
 
-<<<<<<< HEAD
-  (* precondition: `a` and `b` must be defined onto the same set of variables. *)
-=======
->>>>>>> 1a803eb1
   let prune (a:t) (b:t) : t list * t =
     let rec aux a good = function
       | [] -> good,a
