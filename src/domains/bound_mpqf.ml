--- conflicted
+++ resolved
@@ -47,12 +47,7 @@
 type kind = FINITE | MINF | INF | INVALID
   
 let classify (x:t) : kind =
-<<<<<<< HEAD
   let f = Mpqf.to_float x in
-=======
-  let open Mpqf in
-  let f = to_float x in
->>>>>>> 70e660c4
   if classify_float f = FP_nan then INVALID
   else if f = infinity then INF
   else if f = neg_infinity then MINF
@@ -66,15 +61,9 @@
 let one : t = Mpqf.of_int 1
 let two : t = Mpqf.of_int 2
 let minus_one : t = Mpqf.of_int (-1)
-<<<<<<< HEAD
-(*let inf : t = Mpq.of_float infinity
-let minus_inf : t = Mpqf.of_float neg_infinity
-let nan : t = Mpqf.of_float nan*)
-=======
 (* let inf : t = Mpq.of_float infinity *)
 (* let minus_inf : t = Mpqf.of_float neg_infinity  *)
 (* let nan : t = Mpqf.of_float nan *)
->>>>>>> 70e660c4
     
 
 (* exact operators *)
