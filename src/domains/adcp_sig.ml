--- conflicted
+++ resolved
@@ -56,16 +56,11 @@
 
   val prune : t -> t -> t list * t
 
-<<<<<<< HEAD
   (* splits an abstract element *)
   val split : t -> Csp.ctrs -> t list
 
   (* Pizza splits an abstract element around the given point *)
   val split_on : t -> Csp.ctrs -> Csp.instance -> t list
-=======
-  (** splits an abstract element *)
-  val split : t -> t list
->>>>>>> 1a803eb1
 
   (** filters an abstract element with respect to an arithmetic constraint *)
   val filter : t -> (Csp.expr * Csp.cmpop * Csp.expr) -> t
@@ -90,10 +85,6 @@
       values are generated randomly *)
   val spawn : t -> Csp.instance
 
-<<<<<<< HEAD
   (* check if an abstract element is an abstraction of an instance *)
-=======
-  (** check if an abstract element is an abstractin of an instance *)
->>>>>>> 1a803eb1
   val is_abstraction : t -> Csp.instance -> bool
  end