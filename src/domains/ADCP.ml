--- conflicted
+++ resolved
@@ -19,15 +19,7 @@
       let dim = Mpqf.to_float max in
       (dim <= !Constant.precision)
 
-<<<<<<< HEAD
     let split abs jacobian =
-=======
-    (** Split the abstract element `abs` on the middle value `m` of the variable `v` with the largest range value in `abs`.
-        It returns two abstract elements `(a1, a2)` such that `a1 = a /\ v <= m` and `a2 = a /\ v >= m`.
-        Note the equivalences `v <= m` <=> `-v + m >= 0` and `v >= m` <=> `v + -m >= 0` in order to match the syntax of Apron linear expressions.
-    *)
-    let split abs =
->>>>>>> 1a803eb1
       let env = Abstract1.env abs in
       let (var, itv, size) = largest abs in
       let mid = mid_interval itv in
@@ -313,7 +305,7 @@
       split octad jacobian (get_expr (Polka.manager_alloc_strict()) poly)
 
     let split_on _ _ _ = Pervasives.failwith "split_on: uninmplemented"
-    
+
     let volume box = 0.
   end
 
