open Core
open Core.Kleene
open Bounds
open Lang
open Lang.Ast
open Lang.Rewritting
open Octagon
<<<<<<< HEAD
open Csp
open Kleene
=======
open Box
open Box.Box_dom
open Domains.Abstract_domain
>>>>>>> 2fd6de94

module type Box_oct_rep_sig =
sig
  module Box_rep: Box_representation.Box_rep_sig
  module Oct_rep: Octagon_representation.Octagon_rep_sig
  type t = {
    box_rep: Box_rep.t;
    oct_rep: Oct_rep.t;
  }
  type var_kind = BoxKind of Box_rep.var_kind | OctKind of Oct_rep.var_kind
  type var_id = BoxVar of Box_rep.var_id | OctVar of Oct_rep.var_id
  type reified_octagonal = Box_rep.var_id * Oct_rep.rconstraint list
  type rconstraint =
    BoxConstraint of Box_rep.rconstraint
  | OctConstraint of Oct_rep.rconstraint
  | ReifiedConstraint of reified_octagonal

  val empty: t
  val extend: t -> (var * var_id) -> t
  val to_logic_var: t -> var_id -> var
  val to_abstract_var: t -> var -> var_id
  val rewrite: t -> bformula -> rconstraint list
  (* This is a temporary function. We should generalized Representation_sig to formula rather than only constraint. *)
  val rewrite_reified: t -> var -> bconstraint list -> rconstraint list
  val relax: t -> bformula -> rconstraint list
  val negate: rconstraint -> rconstraint
end

module type Box_oct_rep_functor =
  functor(Box_rep: Box_representation.Box_rep_sig)(Oct_rep: Octagon_representation.Octagon_rep_sig) -> Box_oct_rep_sig
  with module Box_rep=Box_rep and module Oct_rep=Oct_rep

module Box_oct_rep(Box_rep: Box_representation.Box_rep_sig)(Oct_rep: Octagon_representation.Octagon_rep_sig) =
struct
  module Box_rep=Box_rep
  module Oct_rep=Oct_rep
  type t = {
    box_rep: Box_rep.t;
    oct_rep: Oct_rep.t;
  }
  type var_kind = BoxKind of Box_rep.var_kind | OctKind of Oct_rep.var_kind
  type var_id = BoxVar of Box_rep.var_id | OctVar of Oct_rep.var_id
  type reified_octagonal = Box_rep.var_id * Oct_rep.rconstraint list
  type rconstraint =
    BoxConstraint of Box_rep.rconstraint
  | OctConstraint of Oct_rep.rconstraint
  | ReifiedConstraint of reified_octagonal

  let empty = {box_rep=Box_rep.empty; oct_rep=Oct_rep.empty}
  let extend repr = function
    | (v, BoxVar bv) -> { repr with box_rep=Box_rep.extend repr.box_rep (v, bv)}
    | (v, OctVar ov) -> { repr with oct_rep=Oct_rep.extend repr.oct_rep (v, ov)}

  let to_logic_var repr = function
    | BoxVar(id) -> Box_rep.to_logic_var repr.box_rep id
    | OctVar(id) -> Oct_rep.to_logic_var repr.oct_rep id

  let to_abstract_var repr v =
    try BoxVar (Box_rep.to_abstract_var repr.box_rep v)
    with Not_found -> OctVar (Oct_rep.to_abstract_var repr.oct_rep v)

<<<<<<< HEAD
  let is_defined_over repr c is_inside =
    List.for_all is_inside (get_vars_bformula c)
=======
  let is_defined_over c is_inside =
    List.for_all is_inside (get_vars_bexpr (Cmp c))
>>>>>>> 2fd6de94

  let is_box_var repr v =
    match to_abstract_var repr v with
    | BoxVar _ -> true
    | OctVar _ -> false

  let is_defined_over_box repr c = is_defined_over c (is_box_var repr)
  let is_defined_over_oct repr c = is_defined_over c (fun v -> not (is_box_var repr v))

  let rewrite repr c =
    if is_defined_over_box repr c then
      List.map (fun c -> BoxConstraint c) (Box_rep.rewrite repr.box_rep c)
    else if is_defined_over_oct repr c then
      List.map (fun c -> OctConstraint c) (Oct_rep.rewrite repr.oct_rep c)
    else
      raise (Wrong_modelling
        ("Box_octagon_disjoint: Constraint defined on variables from both box and octagon are not supported in this abstract domain.\n" ^
        "You should communicate equivalence between abstract domains with reified constraints."))

  (* This is a temporary function. We should generalized Representation_sig to formula rather than only constraint. *)
  let rewrite_reified repr b conjunction =
    let try_rewrite all ((e1, op, e2) as c) =
      let rewritten_c = Oct_rep.rewrite repr.oct_rep (Cmp (op, e1, e2)) in
      if (List.length rewritten_c)=0 then
        raise (Wrong_modelling ("The abstract domain `Box_octagon_disjoint` expects octagonal reified constraints, but `" ^
               (Pretty_print.string_of_constraint c) ^ "` could not be rewritten as an octagonal constraint."))
      else
        all@rewritten_c in
    let constraints = List.fold_left try_rewrite [] conjunction in
    let b = Box_rep.to_abstract_var repr.box_rep b in
    [ReifiedConstraint (b, constraints)]

  let relax = rewrite

  let negate = function
    | BoxConstraint c -> BoxConstraint (Box_rep.negate c)
    | OctConstraint c -> OctConstraint (Oct_rep.negate c)
<<<<<<< HEAD
    | ReifiedConstraint(b, conjunction) -> raise (Wrong_modelling "Negation of reified constraints is not yet supported.")
=======
    | ReifiedConstraint _ -> failwith "Negation of reified constraints is not yet supported."

>>>>>>> 2fd6de94
end

module type Box_octagon_disjoint_sig =
sig
  module B : Bound_sig.BOUND
  module R : Box_oct_rep_sig
  type t
  type bound = B.t
  val empty: t
  val extend: t -> R.var_kind -> (t * R.var_id)
  val project: t -> R.var_id -> (B.t * B.t)
  val lazy_copy: t -> int -> t list
  val copy: t -> t
  val closure: t -> t
  val weak_incremental_closure: t -> R.rconstraint -> t
  val entailment: t -> R.rconstraint -> Kleene.t
  val split: t -> t list
  val volume: t -> float
  val state_decomposition: t -> Kleene.t
  val print: R.t -> Format.formatter -> t -> unit
end

module Make
  (BOX: Box_functor)
  (Octagon: Octagon_sig) =
struct
  module B = Octagon.B
  module Box = BOX(B)
  module BoxR = Box.R
  type bound = B.t
  module R = Box_oct_rep(Box.R)(Octagon.R)

  type t = {
    box : Box.t;
    octagon: Octagon.t;
    reified_octagonal: R.reified_octagonal list;
  }

  let empty = {
    box=Box.empty;
    octagon=Octagon.empty;
    reified_octagonal=[];
  }

  let extend box_oct = function
  | R.BoxKind k ->
      let (box, id) = Box.extend box_oct.box k in
      { box_oct with box=box }, (R.BoxVar id)
  | R.OctKind k ->
      let (oct, id) = Octagon.extend box_oct.octagon k in
      { box_oct with octagon=oct }, (R.OctVar id)

  let volume box_oct =
    let box_vol = (Box.volume box_oct.box) in
    let oct_vol = (Octagon.volume box_oct.octagon) in
    if box_vol = 1. && oct_vol = 1. then 1.
    else if box_vol = 0. || oct_vol = 0. then 0.
    else box_vol +. oct_vol

  let lazy_copy box_oct n = List.map2
    (fun box octagon -> {box_oct with box; octagon})
    (Box.lazy_copy box_oct.box n)
    (Octagon.lazy_copy box_oct.octagon n)
  let copy box_oct = {box_oct with box=Box.copy box_oct.box; octagon=Octagon.copy box_oct.octagon}
  let entailment box_oct = function
    | R.BoxConstraint(c) -> Box.entailment box_oct.box c
    | R.OctConstraint(c) -> Octagon.entailment box_oct.octagon c
    | R.ReifiedConstraint _ -> failwith "entailment of reified constraint is not implemented."

  let entailment_of_reified box_oct conjunction =
    let entailed = List.map (Octagon.entailment box_oct.octagon) conjunction in
    Kleene.and_reified entailed

  let propagate_negation_conjunction box_oct (b, conjunction) =
    match entailment_of_reified box_oct conjunction with
    | False, _ -> box_oct
    | True, _ -> raise Bot.Bot_found
    | Unknown, Some(u) ->
        let unknown = List.nth conjunction u in
        let neg_unknown = Octagon.R.negate unknown in
        { box_oct with octagon=Octagon.weak_incremental_closure box_oct.octagon neg_unknown }
    | Unknown, None ->
        { box_oct with reified_octagonal=(b, conjunction)::box_oct.reified_octagonal }

  let constant_one = BoxR.(make_expr (BCst (Vardom.create Vardom.ONE)))
  let constant_zero = BoxR.(make_expr (BCst (Vardom.create Vardom.ZERO)))

  (* Propagate the reified constraints.
     Entailed reified constraints are removed from `box_oct`. *)
  let propagate_reified_octagonal box_oct (b, conjunction) =
    let vardom = Box.project_vardom box_oct.box b in
    if Box.Vardom.is_singleton vardom then
      let (value,_) = Box.Vardom.to_range vardom in
      if B.equal B.one value then
        { box_oct with octagon=List.fold_left Octagon.weak_incremental_closure box_oct.octagon conjunction }
      else if B.equal B.zero value then
        propagate_negation_conjunction box_oct (b, conjunction)
      else failwith "Reified boolean should be equal to 0 or 1."
    else
      match fst (entailment_of_reified box_oct conjunction) with
      | False ->
       { box_oct with box=(Box.weak_incremental_closure box_oct.box (BoxR.(make_expr (BVar b)), EQ, constant_zero)) }
      | True ->
       { box_oct with box=(Box.weak_incremental_closure box_oct.box (BoxR.(make_expr (BVar b)), EQ, constant_one)) }
      | Unknown -> { box_oct with reified_octagonal=(b, conjunction)::box_oct.reified_octagonal }

  (** Filter all the reified octagonal constraints.
      See also `propagate_reified_octagonal`. *)
  let reified_closure box_oct =
    List.fold_left propagate_reified_octagonal
      {box_oct with reified_octagonal=[]}
      box_oct.reified_octagonal

  let rec propagate vol box_oct =
    let box_oct = reified_closure box_oct in
    let box_oct = { box_oct with box=Box.closure box_oct.box } in
    (* let box_oct = reified_closure box_oct in *)
    let box_oct = { box_oct with octagon=Octagon.closure box_oct.octagon } in
    let vol' = volume box_oct in
    if vol <> vol' then
      propagate vol' box_oct
    else
      box_oct

  let closure (box_oct:t) =
    (* Apply all the possible constraints from the splitting strategy. *)
    let box_oct = { box_oct with octagon=Octagon.closure box_oct.octagon } in
    propagate (volume box_oct) box_oct

  let weak_incremental_closure box_oct =
    function
    | R.BoxConstraint(c) -> { box_oct with box=Box.weak_incremental_closure box_oct.box c }
    | R.OctConstraint(c) -> { box_oct with octagon=Octagon.weak_incremental_closure box_oct.octagon c }
    | R.ReifiedConstraint(b, c) -> { box_oct with reified_octagonal=(b, c)::box_oct.reified_octagonal}

  let split box_oct =
    let branches = List.map (fun octagon -> { box_oct with octagon=octagon }) (Octagon.split box_oct.octagon) in
    if (List.length branches) = 0 then
      let branches = Box.split box_oct.box in
      let octagons = Octagon.lazy_copy box_oct.octagon (List.length branches) in
      List.map2 (fun box octagon -> { box_oct with box=box; octagon=octagon }) branches octagons
    else
      branches

  let state_decomposition box_oct =
    match Octagon.state_decomposition box_oct.octagon, Box.state_decomposition box_oct.box with
    | True, True when (List.length box_oct.reified_octagonal) = 0 -> True
    | False, _ | _, False -> False
    | _ -> Unknown

  let project box_oct = function
    | R.BoxVar id -> Box.project box_oct.box id
    | R.OctVar id -> Octagon.project box_oct.octagon id

  (* TODO: Print the reified constraints. The first step would be to retrieve the variables' names in the reified constraint. *)
  let print repr fmt box_oct =
  begin
    Box.print R.(repr.box_rep) fmt box_oct.box;
    Format.fprintf fmt "\n";
    Octagon.print R.(repr.oct_rep) fmt box_oct.octagon;
    Format.fprintf fmt "\n";
  end
end<|MERGE_RESOLUTION|>--- conflicted
+++ resolved
@@ -5,14 +5,8 @@
 open Lang.Ast
 open Lang.Rewritting
 open Octagon
-<<<<<<< HEAD
-open Csp
-open Kleene
-=======
 open Box
 open Box.Box_dom
-open Domains.Abstract_domain
->>>>>>> 2fd6de94
 
 module type Box_oct_rep_sig =
 sig
@@ -34,10 +28,10 @@
   val extend: t -> (var * var_id) -> t
   val to_logic_var: t -> var_id -> var
   val to_abstract_var: t -> var -> var_id
-  val rewrite: t -> bformula -> rconstraint list
+  val rewrite: t -> formula -> rconstraint list
   (* This is a temporary function. We should generalized Representation_sig to formula rather than only constraint. *)
   val rewrite_reified: t -> var -> bconstraint list -> rconstraint list
-  val relax: t -> bformula -> rconstraint list
+  val relax: t -> formula -> rconstraint list
   val negate: rconstraint -> rconstraint
 end
 
@@ -74,13 +68,8 @@
     try BoxVar (Box_rep.to_abstract_var repr.box_rep v)
     with Not_found -> OctVar (Oct_rep.to_abstract_var repr.oct_rep v)
 
-<<<<<<< HEAD
-  let is_defined_over repr c is_inside =
-    List.for_all is_inside (get_vars_bformula c)
-=======
   let is_defined_over c is_inside =
-    List.for_all is_inside (get_vars_bexpr (Cmp c))
->>>>>>> 2fd6de94
+    List.for_all is_inside (get_vars_formula c)
 
   let is_box_var repr v =
     match to_abstract_var repr v with
@@ -102,8 +91,8 @@
 
   (* This is a temporary function. We should generalized Representation_sig to formula rather than only constraint. *)
   let rewrite_reified repr b conjunction =
-    let try_rewrite all ((e1, op, e2) as c) =
-      let rewritten_c = Oct_rep.rewrite repr.oct_rep (Cmp (op, e1, e2)) in
+    let try_rewrite all c =
+      let rewritten_c = Oct_rep.rewrite repr.oct_rep (Cmp c) in
       if (List.length rewritten_c)=0 then
         raise (Wrong_modelling ("The abstract domain `Box_octagon_disjoint` expects octagonal reified constraints, but `" ^
                (Pretty_print.string_of_constraint c) ^ "` could not be rewritten as an octagonal constraint."))
@@ -118,12 +107,8 @@
   let negate = function
     | BoxConstraint c -> BoxConstraint (Box_rep.negate c)
     | OctConstraint c -> OctConstraint (Oct_rep.negate c)
-<<<<<<< HEAD
-    | ReifiedConstraint(b, conjunction) -> raise (Wrong_modelling "Negation of reified constraints is not yet supported.")
-=======
-    | ReifiedConstraint _ -> failwith "Negation of reified constraints is not yet supported."
-
->>>>>>> 2fd6de94
+    | ReifiedConstraint _ -> raise (Wrong_modelling "Negation of reified constraints is not yet supported.")
+
 end
 
 module type Box_octagon_disjoint_sig =
