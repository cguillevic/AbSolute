--- conflicted
+++ resolved
@@ -240,14 +240,7 @@
     let split : t -> Csp.ctrs -> t list
         = fun p _ ->
         VPL_CP_Profile.start "split";
-<<<<<<< HEAD
-        let res = match !vpl_split with
-            | Default -> split_in_half p
-            | Pizza -> get_regions None p
-        in
-=======
         let res = split_in_half p in
->>>>>>> 4ddc934e
         VPL_CP_Profile.stop "split";
         res
 
