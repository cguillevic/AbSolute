open Vpl
open UserInterface
<<<<<<< HEAD

(*
https://git.frama-c.com/frama-c/frama-c/blob/save/feature/eva/vpl/src/plugins/value/domains/vpl/vpl_binding.ok.ml
*)

module Debug = DebugTypes.Debug(struct let name = "AbSolute" end)

module VPL_CP_Profile = Profile.Profile(struct let name = "VPL_CP" end)

module Coeff = Scalar.Rat
(*module Domain = CDomain.PedraQWrapper*)
module Domain = NCDomain.NCVPL_Cstr.Q
include MakeInterface(Coeff)

module Expr = struct
    module Ident = UserInterface.Lift_Ident (struct
        type t = string
        let compare = Pervasives.compare
        let to_string s = s
        end)

    type t = Csp.expr

    exception Out_of_Scope

    let rec to_term : t -> Term.t
        = function
        | Csp.Cst (q, _) -> Term.Cte (Mpqf.to_string q |> Q.of_string)
        | Csp.Var var -> Term.Var (Ident.toVar var)
        | Csp.Unary (Csp.NEG, e) -> Term.Opp (to_term e)
        | Csp.Binary (Csp.ADD, e1, e2) -> Term.Add (to_term e1, to_term e2)
        | Csp.Binary (Csp.SUB, e1, e2) -> Term.Add (to_term e1, Term.Opp (to_term e2))
        | Csp.Binary (Csp.MUL, e1, e2) -> Term.Mul (to_term e1, to_term e2)
        | Csp.Binary (Csp.DIV, e1, e2) -> Term.Div (to_term e1, to_term e2)
        | Csp.Binary (Csp.POW, e, Csp.Cst (q, _)) -> begin
            let term = to_term e
            and n = Mpqf.to_string q |> int_of_string
            in
            Term.Prod (List.map (fun _ -> term) (Misc.range 0 n))
            end
        | _ -> Pervasives.raise Out_of_Scope

    let rec of_term : Term.t -> t
        = function
        | Term.Cte q -> Csp.Cst (Q.to_string q |> Mpqf.of_string, Csp.Real)
        | Term.Var var -> Csp.Var (Ident.ofVar var)
    	| Term.Add (t1,t2) -> Csp.Binary (Csp.ADD, of_term t1, of_term t2)
        | Term.Sum tl -> List.fold_left
            (fun res t -> Csp.Binary (Csp.ADD, res, of_term t))
            (Csp.Cst (Mpqf.of_int 0, Csp.Int))
            tl
        | Term.Opp t -> Csp.Unary (Csp.NEG, of_term t)
    	| Term.Mul (t1, t2) -> Csp.Binary (Csp.MUL, of_term t1, of_term t2)
    	| Term.Prod tl -> List.fold_left
            (fun res t -> Csp.Binary (Csp.MUL, res, of_term t))
            (Csp.Cst (Mpqf.of_int 1, Csp.Int))
            tl
    	| Term.Annot (_, t) -> of_term t
        | _ -> Pervasives.invalid_arg "of_term"
    end

module VPL = struct

	include Lift(Domain)(Expr)

	let translate_cmp : Csp.cmpop -> Cstr.cmpT_extended
		= function
        | Csp.EQ -> Cstr.EQ
        | Csp.LEQ -> Cstr.LE
        | Csp.GEQ -> Cstr.GE
        | Csp.NEQ -> Cstr.NEQ
        | Csp.GT -> Cstr.GT
        | Csp.LT -> Cstr.LT

	let translate_cmp' : Cstr.cmpT_extended -> Csp.cmpop
		= function
        | Cstr.EQ -> Csp.EQ
        | Cstr.LE -> Csp.LEQ
        | Cstr.GE -> Csp.GEQ
        | Cstr.NEQ -> Csp.NEQ
        | Cstr.GT -> Csp.GT
        | Cstr.LT -> Csp.LT

    let rec to_cond : Csp.bexpr -> UserCond.t
        = function
        | Csp.Cmp (cmp, e1, e2) -> UserCond.Atom (e1, translate_cmp cmp, e2)
        | Csp.And (e1, e2) -> UserCond.BinL(to_cond e1, WrapperTraductors.AND, to_cond e2)
        | Csp.Or (e1, e2) -> UserCond.BinL(to_cond e1, WrapperTraductors.OR, to_cond e2)
        | Csp.Not e -> UserCond.Not (to_cond e)

end

module VplCP (* : Domain_signature.AbstractCP *)= struct

    include VPL

    let empty : t = top

    let is_empty = is_bottom

    (* bornage d'une expression *)
    let forward_eval : t -> Csp.expr -> (Mpqf.t * Mpqf.t)
        = fun p expr ->
        let itv = User.itvize p expr in
        let low = match itv.Pol.low with
            | Pol.Infty -> Mpqf.of_float Pervasives.neg_infinity
        	| Pol.Open r | Pol.Closed r -> Q.to_string r |> Mpqf.of_string
        in
        let up = match itv.Pol.up with
            | Pol.Infty -> Mpqf.of_float Pervasives.infinity
        	| Pol.Open r | Pol.Closed r -> Q.to_string r |> Mpqf.of_string
        in
        (low,up)

    let add_var : t -> Csp.typ * Csp.var -> t
        = fun p _ -> p

    let vars : t -> Csp.var list
        = fun p ->
        BuiltIn.get_vars p
        |> List.map Expr.Ident.ofVar

    (* returns the bounds of a variable *)
    let var_bounds : t -> Csp.var -> (Mpqf.t * Mpqf.t)
        = fun p var ->
        forward_eval p (Csp.Var var)

    let bound_vars : t -> Csp.csts
        = fun p ->
        BuiltIn.get_vars p
        |> List.map (fun var ->
            let varCsp = Expr.Ident.ofVar var in
            (varCsp, var_bounds p varCsp)
            )
        |> List.filter
            (fun (var,(bi,bs)) -> Mpqf.equal bi bs)

=======

(*
https://git.frama-c.com/frama-c/frama-c/blob/save/feature/eva/vpl/src/plugins/value/domains/vpl/vpl_binding.ok.ml
*)

module Debug = DebugTypes.Debug(struct let name = "AbSolute" end)

module VPL_CP_Profile = Profile.Profile(struct let name = "VPL_CP" end)

module Coeff = Scalar.Rat
(*module Domain = CDomain.PedraQWrapper*)
module Domain = NCDomain.NCVPL_Cstr.Q
include MakeInterface(Coeff)

module Expr = struct
    module Ident = UserInterface.Lift_Ident (struct
        type t = string
        let compare = Pervasives.compare
        let to_string s = s
        end)

    type t = Csp.expr

    exception Out_of_Scope

    let rec to_term : t -> Term.t
        = function
        | Csp.Cst (q, _) -> Term.Cte (Mpqf.to_string q |> Q.of_string)
        | Csp.Var var -> Term.Var (Ident.toVar var)
        | Csp.Unary (Csp.NEG, e) -> Term.Opp (to_term e)
        | Csp.Binary (Csp.ADD, e1, e2) -> Term.Add (to_term e1, to_term e2)
        | Csp.Binary (Csp.SUB, e1, e2) -> Term.Add (to_term e1, Term.Opp (to_term e2))
        | Csp.Binary (Csp.MUL, e1, e2) -> Term.Mul (to_term e1, to_term e2)
        | Csp.Binary (Csp.DIV, e1, e2) -> Term.Div (to_term e1, to_term e2)
        | Csp.Binary (Csp.POW, e, Csp.Cst (q, _)) -> begin
            let term = to_term e
            and n = Mpqf.to_string q |> int_of_string
            in
            Term.Prod (List.map (fun _ -> term) (Misc.range 0 n))
            end
        | _ -> Pervasives.raise Out_of_Scope
end

module VPL = struct

	include Lift(Domain)(Expr)

	let translate_cmp : Csp.cmpop -> Cstr.cmpT_extended
		= function
        | Csp.EQ -> Cstr.EQ
        | Csp.LEQ -> Cstr.LE
        | Csp.GEQ -> Cstr.GE
        | Csp.NEQ -> Cstr.NEQ
        | Csp.GT -> Cstr.GT
        | Csp.LT -> Cstr.LT

    let rec to_cond : Csp.bexpr -> UserCond.t
        = function
        | Csp.Cmp (cmp, e1, e2) -> UserCond.Atom (e1, translate_cmp cmp, e2)
        | Csp.And (e1, e2) -> UserCond.BinL(to_cond e1, WrapperTraductors.AND, to_cond e2)
        | Csp.Or (e1, e2) -> UserCond.BinL(to_cond e1, WrapperTraductors.OR, to_cond e2)
        | Csp.Not e -> UserCond.Not (to_cond e)

end

module VplCP (* : Domain_signature.AbstractCP *)= struct

    include VPL

    let empty : t = top

    let is_empty = is_bottom

    (* bornage d'une expression *)
    let forward_eval : t -> Csp.expr -> (Mpqf.t * Mpqf.t)
        = fun p expr ->
        let itv = User.itvize p expr in
        let low = match itv.Pol.low with
            | Pol.Infty -> Mpqf.of_float Pervasives.neg_infinity
        	| Pol.Open r | Pol.Closed r -> Q.to_string r |> Mpqf.of_string
        in
        let up = match itv.Pol.up with
            | Pol.Infty -> Mpqf.of_float Pervasives.infinity
        	| Pol.Open r | Pol.Closed r -> Q.to_string r |> Mpqf.of_string
        in
        (low,up)

    let add_var : t -> Csp.typ * Csp.var -> t
        = fun p _ -> p

    let vars : t -> Csp.var list
        = fun p ->
        BuiltIn.get_vars p
        |> List.map Expr.Ident.ofVar

    (* returns the bounds of a variable *)
    let var_bounds : t -> Csp.var -> (Mpqf.t * Mpqf.t)
        = fun p var ->
        forward_eval p (Csp.Var var)

    let bound_vars : t -> Csp.csts
        = fun p ->
        BuiltIn.get_vars p
        |> List.map (fun var ->
            let varCsp = Expr.Ident.ofVar var in
            (varCsp, var_bounds p varCsp)
            )
        |> List.filter
            (fun (var,(bi,bs)) -> Mpqf.equal bi bs)

>>>>>>> 7ecff33b
    (* removes an unconstrained variable to the environnement *)
    let rem_var : t -> Csp.var -> t
        = fun p _ -> p

    let volume : t -> float
        = fun p ->
        match size p with
        | None -> max_float
        | Some value -> Scalar.Rat.to_float value

    let is_small : t -> bool
        = fun p ->
        volume p <= !Constant.precision

    (* Note: the last t is the intersection between the two operands *)
    let prune : t -> t -> t list * t
        = fun p1 p2 ->
        (diff p1 p2, meet p1 p2)

    let split : t -> t list
        = fun p ->
        VPL_CP_Profile.start "split";
        let res = split_in_half p in
        VPL_CP_Profile.stop "split";
        res
        (*
        get_regions p
        *)

    (* TODO: can we use this variable? *)
    let split_along : t -> Csp.var -> t list
        = fun _ _ -> Pervasives.failwith "split_along: unimplemented"

    let filter : t -> (Csp.expr * Csp.cmpop * Csp.expr) -> t
        = fun state (e1,cmp,e2) ->
        Debug.log DebugTypes.Title (lazy "Filter");
        let cond = to_cond (Csp.Cmp (cmp, e1, e2)) in
        Debug.log DebugTypes.MInput (lazy (UserCond.to_string cond));
        User.assume cond state

    (* TODO: Should return the variable with the maximal range as well. *)
    let filter_maxvar : t -> (Csp.expr * Csp.cmpop * Csp.expr) -> t * (Csp.var*float)
        = fun _ _ ->
        Pervasives.failwith "filter_maxvar: unimplemented"

    (* TODO: use Format *)
    let print : Format.formatter -> t -> unit
        = fun _ p ->
        print_endline (to_string Expr.Ident.get_string p)

    (* TODO: to define *)
    let spawn : t -> Csp.instance
        = fun _ ->
        Pervasives.failwith "spawn: unimplemented"

    (* TODO: to define *)
    let is_abstraction : t -> Csp.instance -> bool
        = fun _ ->
        Pervasives.failwith "is_abstraction: unimplemented"
<<<<<<< HEAD

    (* Si une variable entière est un singleton *)
    let is_enumerated : t -> bool
        = fun _ ->
        Pervasives.failwith "is_enumerated: unimplemented"

    let to_bexpr: t -> Csp.bexpr
        = let csp_true : Csp.bexpr = Csp.Cmp (Csp.EQ, Csp.Cst(Mpqf.of_int 0, Csp.Int), Csp.Cst(Mpqf.of_int 0, Csp.Int))
        in
        let rec of_bexpr: Cond.t -> Csp.bexpr
            = function
            | Cond.Basic true -> csp_true
            | Cond.Basic false -> Csp.Not csp_true
        	| Cond.Atom (t1, cmp, t2) -> Csp.Cmp (translate_cmp' cmp, Expr.of_term t1, Expr.of_term t2)
        	| Cond.BinL (t1, Vpl.WrapperTraductors.AND, t2) -> Csp.And(of_bexpr t1, of_bexpr t2)
            | Cond.BinL (t1, Vpl.WrapperTraductors.OR, t2) -> Csp.Or(of_bexpr t1, of_bexpr t2)
        	| Cond.Not t -> Csp.Not (of_bexpr t)
        in
        fun p ->
        BuiltIn.get_cond p
        |> of_bexpr

    (*let is_representable : t -> Csp.answer*)
=======
>>>>>>> 7ecff33b

    (* Si une variable entière est un singleton *)
    let is_enumerated : t -> bool
        = fun _ ->
        Pervasives.failwith "is_enumerated: unimplemented"
end

let setup_flags : unit -> unit
    = fun () ->
    Flags.handelman_timeout := None

let set_lin s =
    match s with
    | "handelman" -> Flags.lin := Flags.Handelman
    | "itv" -> Flags.lin := Flags.Intervalization
    | "both" -> Flags.lin := Flags.Both
    | _ -> "Linearization " ^ s ^ "undefined. Should be among : handelman, itv, both" |> failwith

let enable_debug : unit -> unit
    = fun () ->
    Vpl.Debug.enable();
    Debug.enable DebugTypes.([Title ; MInput ; MOutput ; Normal ; Detail]);
    Handelman.Debug.enable DebugTypes.([Title ; MInput ; MOutput ; Normal ; Detail]);
    HOtypes.Debug.enable DebugTypes.([Title ; MInput ; MOutput ; Normal ; Detail]);
    Pol.Debug.enable DebugTypes.([Title ; MInput ; MOutput ; Normal ; Detail]);
    Vpl.Debug.print_enable();
    Debug.print_enable();
    Debug.set_color(DebugTypes.Cyan);
    Vpl.Debug.set_colors();
    PSplx.Debug.disable()

let start_profile () =
    VPL_CP_Profile.enable();
    VPL_CP_Profile.reset();
    VPL_CP_Profile.start "vpl";
    setup_flags()

let stop_profile () =
    VPL_CP_Profile.stop "vpl"

let report () =
    Vpl.Profile.report() |> print_endline<|MERGE_RESOLUTION|>--- conflicted
+++ resolved
@@ -1,379 +1,90 @@
-open Vpl
-open UserInterface
-<<<<<<< HEAD
+open Csp
 
-(*
-https://git.frama-c.com/frama-c/frama-c/blob/save/feature/eva/vpl/src/plugins/value/domains/vpl/vpl_binding.ok.ml
-*)
+let fail () = Pervasives.failwith "VPLDomain: uninstalled"
 
-module Debug = DebugTypes.Debug(struct let name = "AbSolute" end)
+module VplCP (* : Domain_signature.AbstractCP *)= struct
 
-module VPL_CP_Profile = Profile.Profile(struct let name = "VPL_CP" end)
+    type t = unit
 
-module Coeff = Scalar.Rat
-(*module Domain = CDomain.PedraQWrapper*)
-module Domain = NCDomain.NCVPL_Cstr.Q
-include MakeInterface(Coeff)
+    (* bornage d'une expression *)
+    let forward_eval : t -> expr -> (Mpqf.t * Mpqf.t)
+        = fun _ _ -> fail ()
 
-module Expr = struct
-    module Ident = UserInterface.Lift_Ident (struct
-        type t = string
-        let compare = Pervasives.compare
-        let to_string s = s
-        end)
+    (* Si une variable entière est un singleton *)
+    let is_enumerated : t -> bool
+        = fun _ -> fail ()
 
-    type t = Csp.expr
+    (* removes an unconstrained variable to the environnement *)
+    let rem_var : t -> var -> t
+        = fun _ _ -> fail ()
 
-    exception Out_of_Scope
+    let bound_vars : t -> csts
+        = fun _ -> fail ()
 
-    let rec to_term : t -> Term.t
-        = function
-        | Csp.Cst (q, _) -> Term.Cte (Mpqf.to_string q |> Q.of_string)
-        | Csp.Var var -> Term.Var (Ident.toVar var)
-        | Csp.Unary (Csp.NEG, e) -> Term.Opp (to_term e)
-        | Csp.Binary (Csp.ADD, e1, e2) -> Term.Add (to_term e1, to_term e2)
-        | Csp.Binary (Csp.SUB, e1, e2) -> Term.Add (to_term e1, Term.Opp (to_term e2))
-        | Csp.Binary (Csp.MUL, e1, e2) -> Term.Mul (to_term e1, to_term e2)
-        | Csp.Binary (Csp.DIV, e1, e2) -> Term.Div (to_term e1, to_term e2)
-        | Csp.Binary (Csp.POW, e, Csp.Cst (q, _)) -> begin
-            let term = to_term e
-            and n = Mpqf.to_string q |> int_of_string
-            in
-            Term.Prod (List.map (fun _ -> term) (Misc.range 0 n))
-            end
-        | _ -> Pervasives.raise Out_of_Scope
+    (* returns the bounds of a variable *)
+    let var_bounds : t -> var -> (Mpqf.t * Mpqf.t)
+        = fun _ _ -> fail ()
 
-    let rec of_term : Term.t -> t
-        = function
-        | Term.Cte q -> Csp.Cst (Q.to_string q |> Mpqf.of_string, Csp.Real)
-        | Term.Var var -> Csp.Var (Ident.ofVar var)
-    	| Term.Add (t1,t2) -> Csp.Binary (Csp.ADD, of_term t1, of_term t2)
-        | Term.Sum tl -> List.fold_left
-            (fun res t -> Csp.Binary (Csp.ADD, res, of_term t))
-            (Csp.Cst (Mpqf.of_int 0, Csp.Int))
-            tl
-        | Term.Opp t -> Csp.Unary (Csp.NEG, of_term t)
-    	| Term.Mul (t1, t2) -> Csp.Binary (Csp.MUL, of_term t1, of_term t2)
-    	| Term.Prod tl -> List.fold_left
-            (fun res t -> Csp.Binary (Csp.MUL, res, of_term t))
-            (Csp.Cst (Mpqf.of_int 1, Csp.Int))
-            tl
-    	| Term.Annot (_, t) -> of_term t
-        | _ -> Pervasives.invalid_arg "of_term"
-    end
+    let empty = ()
 
-module VPL = struct
+    let meet _ _ = fail ()
 
-	include Lift(Domain)(Expr)
+    let join _ _ = fail ()
 
-	let translate_cmp : Csp.cmpop -> Cstr.cmpT_extended
-		= function
-        | Csp.EQ -> Cstr.EQ
-        | Csp.LEQ -> Cstr.LE
-        | Csp.GEQ -> Cstr.GE
-        | Csp.NEQ -> Cstr.NEQ
-        | Csp.GT -> Cstr.GT
-        | Csp.LT -> Cstr.LT
+    let is_empty _ = fail ()
 
-	let translate_cmp' : Cstr.cmpT_extended -> Csp.cmpop
-		= function
-        | Cstr.EQ -> Csp.EQ
-        | Cstr.LE -> Csp.LEQ
-        | Cstr.GE -> Csp.GEQ
-        | Cstr.NEQ -> Csp.NEQ
-        | Cstr.GT -> Csp.GT
-        | Cstr.LT -> Csp.LT
+    let vars _ = fail ()
 
-    let rec to_cond : Csp.bexpr -> UserCond.t
-        = function
-        | Csp.Cmp (cmp, e1, e2) -> UserCond.Atom (e1, translate_cmp cmp, e2)
-        | Csp.And (e1, e2) -> UserCond.BinL(to_cond e1, WrapperTraductors.AND, to_cond e2)
-        | Csp.Or (e1, e2) -> UserCond.BinL(to_cond e1, WrapperTraductors.OR, to_cond e2)
-        | Csp.Not e -> UserCond.Not (to_cond e)
+    let add_var : t -> Csp.typ * Csp.var -> t
+        = fun _ _ -> fail ()
+
+    let volume : t -> float
+        = fun _ -> fail ()
+
+    let is_small : t -> bool
+        = fun _-> fail ()
+
+    (* Note: the last t is the intersection between the two operands *)
+    let prune : t -> t -> t list * t
+        = fun _ _ -> fail ()
+
+    let split : t -> t list
+        = fun _ -> fail ()
+
+    (* TODO: can we use this variable? *)
+    let split_along : t -> Csp.var -> t list
+        = fun _ _ -> fail ()
+
+    (* assume e1 cmp e2 *)
+    let filter : t -> (Csp.expr * Csp.cmpop * Csp.expr) -> t
+        = fun _ _ -> fail ()
+
+    (* TODO: Should return the variable with the maximal range as well. *)
+    let filter_maxvar : t -> (Csp.expr * Csp.cmpop * Csp.expr) -> t * (Csp.var*float)
+        = fun _ _ -> fail ()
+
+    (* TODO: use Format *)
+    let print : Format.formatter -> t -> unit
+        = fun _ _ -> fail ()
+
+    (* TODO: to define *)
+    let spawn : t -> Csp.instance
+        = fun _ -> fail ()
+
+    (* TODO: to define *)
+    let is_abstraction : t -> Csp.instance -> bool
+        = fun _ -> fail ()
 
 end
 
-module VplCP (* : Domain_signature.AbstractCP *)= struct
+let setup_flags : unit -> unit
+    = fun () -> ()
 
-    include VPL
-
-    let empty : t = top
-
-    let is_empty = is_bottom
-
-    (* bornage d'une expression *)
-    let forward_eval : t -> Csp.expr -> (Mpqf.t * Mpqf.t)
-        = fun p expr ->
-        let itv = User.itvize p expr in
-        let low = match itv.Pol.low with
-            | Pol.Infty -> Mpqf.of_float Pervasives.neg_infinity
-        	| Pol.Open r | Pol.Closed r -> Q.to_string r |> Mpqf.of_string
-        in
-        let up = match itv.Pol.up with
-            | Pol.Infty -> Mpqf.of_float Pervasives.infinity
-        	| Pol.Open r | Pol.Closed r -> Q.to_string r |> Mpqf.of_string
-        in
-        (low,up)
-
-    let add_var : t -> Csp.typ * Csp.var -> t
-        = fun p _ -> p
-
-    let vars : t -> Csp.var list
-        = fun p ->
-        BuiltIn.get_vars p
-        |> List.map Expr.Ident.ofVar
-
-    (* returns the bounds of a variable *)
-    let var_bounds : t -> Csp.var -> (Mpqf.t * Mpqf.t)
-        = fun p var ->
-        forward_eval p (Csp.Var var)
-
-    let bound_vars : t -> Csp.csts
-        = fun p ->
-        BuiltIn.get_vars p
-        |> List.map (fun var ->
-            let varCsp = Expr.Ident.ofVar var in
-            (varCsp, var_bounds p varCsp)
-            )
-        |> List.filter
-            (fun (var,(bi,bs)) -> Mpqf.equal bi bs)
-
-=======
-
-(*
-https://git.frama-c.com/frama-c/frama-c/blob/save/feature/eva/vpl/src/plugins/value/domains/vpl/vpl_binding.ok.ml
-*)
-
-module Debug = DebugTypes.Debug(struct let name = "AbSolute" end)
-
-module VPL_CP_Profile = Profile.Profile(struct let name = "VPL_CP" end)
-
-module Coeff = Scalar.Rat
-(*module Domain = CDomain.PedraQWrapper*)
-module Domain = NCDomain.NCVPL_Cstr.Q
-include MakeInterface(Coeff)
-
-module Expr = struct
-    module Ident = UserInterface.Lift_Ident (struct
-        type t = string
-        let compare = Pervasives.compare
-        let to_string s = s
-        end)
-
-    type t = Csp.expr
-
-    exception Out_of_Scope
-
-    let rec to_term : t -> Term.t
-        = function
-        | Csp.Cst (q, _) -> Term.Cte (Mpqf.to_string q |> Q.of_string)
-        | Csp.Var var -> Term.Var (Ident.toVar var)
-        | Csp.Unary (Csp.NEG, e) -> Term.Opp (to_term e)
-        | Csp.Binary (Csp.ADD, e1, e2) -> Term.Add (to_term e1, to_term e2)
-        | Csp.Binary (Csp.SUB, e1, e2) -> Term.Add (to_term e1, Term.Opp (to_term e2))
-        | Csp.Binary (Csp.MUL, e1, e2) -> Term.Mul (to_term e1, to_term e2)
-        | Csp.Binary (Csp.DIV, e1, e2) -> Term.Div (to_term e1, to_term e2)
-        | Csp.Binary (Csp.POW, e, Csp.Cst (q, _)) -> begin
-            let term = to_term e
-            and n = Mpqf.to_string q |> int_of_string
-            in
-            Term.Prod (List.map (fun _ -> term) (Misc.range 0 n))
-            end
-        | _ -> Pervasives.raise Out_of_Scope
-end
-
-module VPL = struct
-
-	include Lift(Domain)(Expr)
-
-	let translate_cmp : Csp.cmpop -> Cstr.cmpT_extended
-		= function
-        | Csp.EQ -> Cstr.EQ
-        | Csp.LEQ -> Cstr.LE
-        | Csp.GEQ -> Cstr.GE
-        | Csp.NEQ -> Cstr.NEQ
-        | Csp.GT -> Cstr.GT
-        | Csp.LT -> Cstr.LT
-
-    let rec to_cond : Csp.bexpr -> UserCond.t
-        = function
-        | Csp.Cmp (cmp, e1, e2) -> UserCond.Atom (e1, translate_cmp cmp, e2)
-        | Csp.And (e1, e2) -> UserCond.BinL(to_cond e1, WrapperTraductors.AND, to_cond e2)
-        | Csp.Or (e1, e2) -> UserCond.BinL(to_cond e1, WrapperTraductors.OR, to_cond e2)
-        | Csp.Not e -> UserCond.Not (to_cond e)
-
-end
-
-module VplCP (* : Domain_signature.AbstractCP *)= struct
-
-    include VPL
-
-    let empty : t = top
-
-    let is_empty = is_bottom
-
-    (* bornage d'une expression *)
-    let forward_eval : t -> Csp.expr -> (Mpqf.t * Mpqf.t)
-        = fun p expr ->
-        let itv = User.itvize p expr in
-        let low = match itv.Pol.low with
-            | Pol.Infty -> Mpqf.of_float Pervasives.neg_infinity
-        	| Pol.Open r | Pol.Closed r -> Q.to_string r |> Mpqf.of_string
-        in
-        let up = match itv.Pol.up with
-            | Pol.Infty -> Mpqf.of_float Pervasives.infinity
-        	| Pol.Open r | Pol.Closed r -> Q.to_string r |> Mpqf.of_string
-        in
-        (low,up)
-
-    let add_var : t -> Csp.typ * Csp.var -> t
-        = fun p _ -> p
-
-    let vars : t -> Csp.var list
-        = fun p ->
-        BuiltIn.get_vars p
-        |> List.map Expr.Ident.ofVar
-
-    (* returns the bounds of a variable *)
-    let var_bounds : t -> Csp.var -> (Mpqf.t * Mpqf.t)
-        = fun p var ->
-        forward_eval p (Csp.Var var)
-
-    let bound_vars : t -> Csp.csts
-        = fun p ->
-        BuiltIn.get_vars p
-        |> List.map (fun var ->
-            let varCsp = Expr.Ident.ofVar var in
-            (varCsp, var_bounds p varCsp)
-            )
-        |> List.filter
-            (fun (var,(bi,bs)) -> Mpqf.equal bi bs)
-
->>>>>>> 7ecff33b
-    (* removes an unconstrained variable to the environnement *)
-    let rem_var : t -> Csp.var -> t
-        = fun p _ -> p
-
-    let volume : t -> float
-        = fun p ->
-        match size p with
-        | None -> max_float
-        | Some value -> Scalar.Rat.to_float value
-
-    let is_small : t -> bool
-        = fun p ->
-        volume p <= !Constant.precision
-
-    (* Note: the last t is the intersection between the two operands *)
-    let prune : t -> t -> t list * t
-        = fun p1 p2 ->
-        (diff p1 p2, meet p1 p2)
-
-    let split : t -> t list
-        = fun p ->
-        VPL_CP_Profile.start "split";
-        let res = split_in_half p in
-        VPL_CP_Profile.stop "split";
-        res
-        (*
-        get_regions p
-        *)
-
-    (* TODO: can we use this variable? *)
-    let split_along : t -> Csp.var -> t list
-        = fun _ _ -> Pervasives.failwith "split_along: unimplemented"
-
-    let filter : t -> (Csp.expr * Csp.cmpop * Csp.expr) -> t
-        = fun state (e1,cmp,e2) ->
-        Debug.log DebugTypes.Title (lazy "Filter");
-        let cond = to_cond (Csp.Cmp (cmp, e1, e2)) in
-        Debug.log DebugTypes.MInput (lazy (UserCond.to_string cond));
-        User.assume cond state
-
-    (* TODO: Should return the variable with the maximal range as well. *)
-    let filter_maxvar : t -> (Csp.expr * Csp.cmpop * Csp.expr) -> t * (Csp.var*float)
-        = fun _ _ ->
-        Pervasives.failwith "filter_maxvar: unimplemented"
-
-    (* TODO: use Format *)
-    let print : Format.formatter -> t -> unit
-        = fun _ p ->
-        print_endline (to_string Expr.Ident.get_string p)
-
-    (* TODO: to define *)
-    let spawn : t -> Csp.instance
-        = fun _ ->
-        Pervasives.failwith "spawn: unimplemented"
-
-    (* TODO: to define *)
-    let is_abstraction : t -> Csp.instance -> bool
-        = fun _ ->
-        Pervasives.failwith "is_abstraction: unimplemented"
-<<<<<<< HEAD
-
-    (* Si une variable entière est un singleton *)
-    let is_enumerated : t -> bool
-        = fun _ ->
-        Pervasives.failwith "is_enumerated: unimplemented"
-
-    let to_bexpr: t -> Csp.bexpr
-        = let csp_true : Csp.bexpr = Csp.Cmp (Csp.EQ, Csp.Cst(Mpqf.of_int 0, Csp.Int), Csp.Cst(Mpqf.of_int 0, Csp.Int))
-        in
-        let rec of_bexpr: Cond.t -> Csp.bexpr
-            = function
-            | Cond.Basic true -> csp_true
-            | Cond.Basic false -> Csp.Not csp_true
-        	| Cond.Atom (t1, cmp, t2) -> Csp.Cmp (translate_cmp' cmp, Expr.of_term t1, Expr.of_term t2)
-        	| Cond.BinL (t1, Vpl.WrapperTraductors.AND, t2) -> Csp.And(of_bexpr t1, of_bexpr t2)
-            | Cond.BinL (t1, Vpl.WrapperTraductors.OR, t2) -> Csp.Or(of_bexpr t1, of_bexpr t2)
-        	| Cond.Not t -> Csp.Not (of_bexpr t)
-        in
-        fun p ->
-        BuiltIn.get_cond p
-        |> of_bexpr
-
-    (*let is_representable : t -> Csp.answer*)
-=======
->>>>>>> 7ecff33b
-
-    (* Si une variable entière est un singleton *)
-    let is_enumerated : t -> bool
-        = fun _ ->
-        Pervasives.failwith "is_enumerated: unimplemented"
-end
-
-let setup_flags : unit -> unit
-    = fun () ->
-    Flags.handelman_timeout := None
-
-let set_lin s =
-    match s with
-    | "handelman" -> Flags.lin := Flags.Handelman
-    | "itv" -> Flags.lin := Flags.Intervalization
-    | "both" -> Flags.lin := Flags.Both
-    | _ -> "Linearization " ^ s ^ "undefined. Should be among : handelman, itv, both" |> failwith
+let set_lin _ = ()
 
 let enable_debug : unit -> unit
-    = fun () ->
-    Vpl.Debug.enable();
-    Debug.enable DebugTypes.([Title ; MInput ; MOutput ; Normal ; Detail]);
-    Handelman.Debug.enable DebugTypes.([Title ; MInput ; MOutput ; Normal ; Detail]);
-    HOtypes.Debug.enable DebugTypes.([Title ; MInput ; MOutput ; Normal ; Detail]);
-    Pol.Debug.enable DebugTypes.([Title ; MInput ; MOutput ; Normal ; Detail]);
-    Vpl.Debug.print_enable();
-    Debug.print_enable();
-    Debug.set_color(DebugTypes.Cyan);
-    Vpl.Debug.set_colors();
-    PSplx.Debug.disable()
+    = fun () -> ()
 
-let start_profile () =
-    VPL_CP_Profile.enable();
-    VPL_CP_Profile.reset();
-    VPL_CP_Profile.start "vpl";
-    setup_flags()
-
-let stop_profile () =
-    VPL_CP_Profile.stop "vpl"
-
-let report () =
-    Vpl.Profile.report() |> print_endline+let start_profile () = ()
+let stop_profile () = ()
+let report () = ()