--- conflicted
+++ resolved
@@ -393,11 +393,7 @@
       and q_sup = quadrant h'
       and diam = range (l,h) in
       if might_intersect q_inf q_sup && B.geq diam pi then minus_one_one else
-<<<<<<< HEAD
         match q_inf, q_sup with
-=======
-      match q_inf, q_sup with
->>>>>>> 0bc6e63a
         | a, b when a = b && B.gt l' h' -> (B.minus_one, B.one)
                                          
         | One, One -> (B.sin_down l', B.sin_up h')
