--- conflicted
+++ resolved
@@ -553,11 +553,7 @@
   (* validate (B.max l1 l2, B.max u1 u2) *)
 
   (** runtime functions **)
-<<<<<<< HEAD
   let eval_fun name args : t bot =
-=======
-  let eval_fun name args : t bot = 
->>>>>>> 0bc6e63a
     let arity_1 (f: t -> t) : t bot =
        match args with
        | [i] -> Nb (f i)
