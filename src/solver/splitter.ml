--- conflicted
+++ resolved
@@ -127,10 +127,7 @@
       | h::tl ->
 	       try
            let (c, _) = h in
-<<<<<<< HEAD
-           Format.printf "%b\nc = %a\nnot c = %a\n@." (Csp.is_cons_linear c) Csp.print_bexpr c Csp.print_bexpr (Csp.neg_bexpr c);
 	         let neg = Csp.neg_bexpr c |> filter abs in
-           Format.printf "abs = %a\nabs' = %a\n@." Abs.print abs Abs.print neg;
 	         let s,u = Abs.prune abs neg in
 	         let s',u' = List.fold_left (fun (sures,unsures) elm ->
 	                         aux elm tl is_sure sures unsures)
@@ -138,16 +135,6 @@
 	         in
 	         aux u tl false s' u'
 	       with Bot.Bot_found -> aux abs tl is_sure sures unsures
-=======
-	   let neg = Csp.neg_bexpr c |> filter abs in
-	   let s,u = Abs.prune abs neg in
-	   let s',u' = List.fold_left (fun (sures,unsures) elm ->
-	                   aux elm tl is_sure sures unsures)
-	                 (sures,unsures) s
-	   in
-	   aux u tl false s' u'
-	 with Bot.Bot_found -> aux abs tl is_sure sures unsures
->>>>>>> eddbb52f
     in aux abs constrs true [] []
 
   let split abs cstrs =
