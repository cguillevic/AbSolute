(** 
 * This is an implementation of a CP solver using APRON.
 *)

open Apron
open Mpqf
open Format
open Utils
open ADCP

module type Reduction = 
  sig
    module A : AbstractCP
    module B : AbstractCP
    val a_meet_b : A.t -> B.t -> B.t 
    val b_meet_a : A.t -> B.t -> A.t 
  end

module BoxAndPoly : Reduction =
  struct

    module A=BoxCP
    module B=PolyCP

    let a_meet_b box poly =
      let poly_env = Abstract1.env poly in
      let poly' = BoxCP.to_poly box poly_env in
      Abstract1.meet PolyCP.man poly poly'

    let b_meet_a box poly = 
      let box_env = Abstract1.env box in
      let box' = PolyCP.to_box poly box_env in
      Abstract1.meet BoxCP.man box box'

  end

module BoxAndOct : Reduction =
  struct

    module A=BoxCP
    module B=OctBoxCP

    let a_meet_b box oct =
      let oct_env = Abstract1.env oct in
      let oct' = BoxCP.to_oct box oct_env in
      Abstract1.meet OctBoxCP.man oct oct'

    let b_meet_a box oct = 
      let box_env = Abstract1.env box in
      let box' = OctBoxCP.to_box oct box_env in
      Abstract1.meet BoxCP.man box box'

  end

module OctAndPoly : Reduction =
  struct

    module A = OctBoxCP
    module B = PolyCP

    let a_meet_b oct poly =
      let poly_env = Abstract1.env poly in
      let poly' = OctBoxCP.to_poly oct poly_env in
      Abstract1.meet PolyCP.man poly poly'

    let b_meet_a oct poly = 
      let oct_env = Abstract1.env oct in
      let oct' = PolyCP.to_oct poly oct_env in
      Abstract1.meet OctBoxCP.man oct oct'

  end

module VariousDomain_MS (Reduced : Reduction) : AbstractCP =
  struct

    include Reduced

    type t = A.t * B.t
    type split = A.split

    let reduced_product a b = 
      let new_a = b_meet_a a b in
      let new_b = a_meet_b a b in
      (new_a, new_b)

    let of_problem p =
      let open Syntax in
        let abs = A.of_problem p
        and tmp =  B.of_problem p in
        let cons_b = List.filter Syntax.is_cons_linear p.constraints in
<<<<<<< HEAD
        let abs' = List.fold_left Reduced.B.meet tmp cons_b in
        Reduced.reduced_product abs abs'
        (* (abs,abs') *)
=======
        let abs' = List.fold_left B.meet tmp cons_b in
        reduced_product abs abs'
>>>>>>> 6f1d9d14
    
    let is_small ((abs, abs'):t) prec =
      A.is_small abs prec

    let split ((abs, abs'):t) list = 
      let split_a = A.split abs list in
      List.map (fun x -> (x, abs')) split_a

    let points_to_draw ((abs, abs'):t) vars =
      let abs_to_draw = a_meet_b abs abs' in
      B.points_to_draw abs_to_draw vars

    let is_bottom ((abs, _):t) =
      A.is_bottom abs

    let sat_cons ((abs, _):t) cons =
      A.sat_cons abs cons

    let meet ((abs, abs'):t) cons =
      (A.meet abs cons, abs')

    let forward_eval (abs, abs') cons = 
      let abs_tmp = a_meet_b abs abs' in
      B.forward_eval abs_tmp cons

    let print fmt ((abs, abs'):t) =
      A.print fmt abs;
      B.print fmt abs'

  end

module BoxNOct = VariousDomain_MS(BoxAndOct)
module BoxNPoly = VariousDomain_MS(BoxAndPoly)
module OctNPoly = VariousDomain_MS(OctAndPoly)


(*
(******************************************************************)
(************************ Reduced Product *************************)
(******************************************************************)

let box_meet_oct manbox box manoct oct =
  let box_env = Abstract1.env box in
  let oct_env = Abstract1.env oct in
  let box2oct = box_to_oct manbox box manoct oct_env in
  Abstract1.meet_with manoct oct box2oct;
  let oct2box = oct_to_box manoct oct manbox box_env in
  Abstract1.meet_with manbox box oct2box;


let box_meet_poly manbox box manpoly poly =
  let box_env = Abstract1.env box in
  let poly_env = Abstract1.env poly in
  let box2poly = box_to_poly manbox box manpoly poly_env in
  Abstract1.meet_with manpoly poly box2poly;
  let poly2box = poly_to_box manpoly poly manbox box_env in
  Abstract1.meet_with manbox box poly2box;


let oct_meet_poly manoct oct manpoly poly =
  let oct_env = Abstract1.env oct in
  let poly_env = Abstract1.env poly in
  let oct2poly = oct_to_poly manoct oct manpoly poly_env in
  Abstract1.meet_with manpoly poly oct2poly;
  let poly2oct = poly_to_oct manpoly poly manoct oct_env in
  Abstract1.meet_with manoct oct poly2oct;


let abs_meet_abs man abs abs' =
  let env = Abstract1.env abs in
  let env' = Abstract1.env abs' in
  let abs_tmp1 = Abstract1.change_environment man abs env' false in
  Abstract1.meet_with man abs' abs_tmp1;
  let abs_tmp2 = Abstract1.change_environment man abs' env false in
  Abstract1.meet_with man abs abs_tmp2;

(******************************************************************)
(*********************** Splitting operators **********************)
(******************************************************************)

(**
 * Split a polyhedra along a linear equation.
 *
 * Computes first the barycenter of a polyhedra, then computes the vector v
 * between the barycenter and the point the farthest from it and returns the
 * orthogonal vector of v.
 *)
let barycenter man abs =
  let gens = Abstract1.to_generator_array man abs in  
  let gen_env = gens.Generator1.array_env in
  (*print_gen gens gen_env;*)

  let size = Environment.size gen_env in
  let gen_float_array = gen_to_array gens size in
  let length = Array.length gen_float_array in
  
  (* Compute the barycenter *)
  let bary_tab = Array.make size 0. in
  let bary_tab' = Array.make size 0. in
  for i=0 to (length-1) do
    let gen_tab = gen_float_array.(i) in
    for j=0 to (size-1) do
      bary_tab.(j) <- bary_tab.(j) +. gen_tab.(j)
    done;
  done;
  for j=0 to (size-1) do
    bary_tab'.(j) <- bary_tab.(j);
    bary_tab.(j) <- bary_tab.(j) /. float_of_int length
  done;
  
  (* Get the farthest vertex from the barycenter wrt. the euclidian distance. *)
  let rec farthest i point_max i_max dist_max =
    if i >= length then
      (point_max, i_max, dist_max)
    else
      let dist_i = dist gen_float_array.(i) bary_tab in
      if dist_i > dist_max then
        farthest (i+1) gen_float_array.(i) i dist_i
      else
        farthest (i+1) point_max i_max dist_max
  in
  
  let (point_max, i_max, dist_max) = farthest 1 gen_float_array.(0) 0 (dist gen_float_array.(0) bary_tab) in
  let m = float_of_int length in
  
  (* let b = (b1, b2, ..., bn) the barycenter and p = (p1, p2, ..., pn) the farthest
   * point of b. The vector bp = (p1-b1, p2-b2, ..., pn-bn) and the orthogonal line 
   * to the vector bp passing by b has for equation:
   * (p1-b1)(x1-b1) + (p2-b2)(x2-b2) + ... + (pn-bn)(xn-bn) = 0
   *)
  let rec genere_linexpr i list cst =
    if i >= size then
      (list, cst)
    else
      let ci = m*.point_max.(i) -. bary_tab'.(i) in
      let cst' = cst +. (bary_tab'.(i) *. ci) in
      let ci' = m *. ci in
      let list' = List.append list [(Coeff.Scalar (Scalar.of_float ci'), Environment.var_of_dim gen_env i)] in
      genere_linexpr (i+1) list' cst'
  in
  
  let (list, cst) = genere_linexpr 0 [] 0. in
  let cst_sca = Scalar.of_float (-1. *.(cst +. split_prec)) in
  let linexp = Linexpr1.make gen_env in
  Linexpr1.set_list linexp list (Some (Coeff.Scalar cst_sca));
   
  linexp
 *)<|MERGE_RESOLUTION|>--- conflicted
+++ resolved
@@ -88,14 +88,8 @@
         let abs = A.of_problem p
         and tmp =  B.of_problem p in
         let cons_b = List.filter Syntax.is_cons_linear p.constraints in
-<<<<<<< HEAD
-        let abs' = List.fold_left Reduced.B.meet tmp cons_b in
-        Reduced.reduced_product abs abs'
-        (* (abs,abs') *)
-=======
         let abs' = List.fold_left B.meet tmp cons_b in
         reduced_product abs abs'
->>>>>>> 6f1d9d14
     
     let is_small ((abs, abs'):t) prec =
       A.is_small abs prec
