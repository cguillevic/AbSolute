open Drawer_sig

module Make (D:Drawer) = struct

  let color_sure = Graphics.rgb 100 200 255
  let color_unsure = Graphics.green

  let bound_dim v sure unsure =
    let aux v info_init abs_list = List.fold_left (fun a b ->
                                       let (l,h) = D.bound b v in
                                       match a with
                                       | None -> Some(l,h)
                                       | Some(l',h') -> Some((min l l'),(max h h'))
	                                   ) info_init abs_list
    in    let onlysure = aux v None sure in
          if !Constant.sure |> not then aux v onlysure unsure
          else onlysure

  let draw2d sure unsure (v1,v2) =
    View.create_window 800 800;
    let v1_b = bound_dim v1 sure unsure
    and v2_b = bound_dim v2 sure unsure in
    (match v1_b,v2_b with
     | None, None -> failwith "nothing to draw"
     | Some(a,b),None | None, Some(a,b) -> View.init ((Mpqf.to_float a), (Mpqf.to_float b)) (1.,1.)
     | Some(a,b),Some(c,d) -> View.init ((Mpqf.to_float a), (Mpqf.to_float b)) ((Mpqf.to_float c), (Mpqf.to_float d)));
    List.iter (fun a -> D.draw2d a (v1,v2) color_sure) sure;
    if !Constant.sure |> not then
      List.iter (fun a -> D.draw2d a (v1,v2) color_unsure) unsure;
    View.draw_end v1 v2

  let print_latex sure unsure (v1,v2) =
    Latex.create 8. 6.5;
<<<<<<< HEAD
    match !Constant.problem with
    | None -> assert false
    | Some s ->
       let v1_b = bound_dim v1 sure unsure
       and v2_b = bound_dim v2 sure unsure in
       (match v1_b,v2_b with
        | None, None -> failwith "nothing to draw"
        | Some(a,b),None | None, Some(a,b) -> Latex.init ((Mpqf.to_float a), (Mpqf.to_float b)) (1.,1.)
        | Some(a,b),Some(c,d) -> Latex.init ((Mpqf.to_float a), (Mpqf.to_float b)) ((Mpqf.to_float c), (Mpqf.to_float d)));
       let name = Filename.(basename s |> chop_extension) in
       let out = ("out/"^name^".tex") in
       (* let name = Latex.escape name in *)
       let fout = open_out out in
       let fmt = Format.formatter_of_out_channel fout in
       Format.fprintf fmt "\\documentclass{standalone}\n\n\\usepackage{xcolor}\n\\usepackage{pgf, tikz}\n\n\\definecolor{sure}{rgb}{0, 0.7, 0.9}\n\\definecolor{unsure}{rgb}{0, 0.9, 0}\n\n\\begin{document}\n  \\begin{tikzpicture}\n";
       List.iter (fun a -> D.print_latex fmt a (v1,v2) color_sure) sure;
       if !Constant.sure |> not then
         List.iter (fun a -> D.print_latex fmt a (v1,v2) color_unsure) unsure;
       Format.printf "@.";
       Format.set_formatter_out_channel fout;
       Format.printf "\n  \\end{tikzpicture}\n\\end{document}@.";
       Format.set_formatter_out_channel stdout;
       Format.printf "written latex file %s\n" out
=======
    let v1_b = bound_dim v1 sure unsure
    and v2_b = bound_dim v2 sure unsure in
    (match v1_b,v2_b with
     | None, None -> failwith "nothing to draw"
     | Some(a,b),None | None, Some(a,b) -> Latex.init ((Mpqf.to_float a), (Mpqf.to_float b)) (1.,1.)
     | Some(a,b),Some(c,d) -> Latex.init ((Mpqf.to_float a), (Mpqf.to_float b)) ((Mpqf.to_float c), (Mpqf.to_float d)));
    let name = Filename.(basename !Constant.problem |> chop_extension) in
    let out = ("out/"^name^".tex") in
    let name = Latex.escape name in
    let fmt = Format.formatter_of_out_channel (open_out out) in
    Format.fprintf fmt "\\begin{figure}[t]\n\\centering\n\\begin{tikzpicture}[scale=0.6]\n";
    List.iter (fun a -> D.print_latex fmt a (v1,v2) color_sure) sure;
    if !Constant.sure |> not then
      List.iter (fun a -> D.print_latex fmt a (v1,v2) color_unsure) unsure;
    Format.fprintf fmt "\\end{tikzpicture}\n\\caption{%s}\n\\end{figure}\n" name
>>>>>>> 23402dd7

  (* generation of an .obj file for 3d viewing. Works with g3dviewer for example *)
  let draw3d values vars =
	  let out = Filename.basename !Constant.problem in
	  let out = ("out/"^(Filename.chop_extension out)^".obj") in
    let out = open_out out in
    let fmt = Format.formatter_of_out_channel out in
    D.draw3d fmt values vars

  let traceout sure unsure =
    List.iter (fun (e, c) ->
        if D.is_empty e then
          Format.printf "sure: (), (%a)\n%!" Csp.print_all_csts c
        else
          Format.printf "sure: (), (%a %a)\n%!" D.print e Csp.print_all_csts c) sure;
    List.iter (fun (e, c) -> Format.printf "unsure: (%a), (%a)\n%!" D.print e Csp.print_all_csts c) unsure

  let draw_vars prob =
    let open Csp in
    Array.of_list
      (match prob.to_draw with
       | [] -> get_vars prob
       | l -> l)

  let vars2D prob =
    let vars = draw_vars prob in
    let size = Array.length vars in
    (vars.(0)),(vars.(1 mod size))

  let vars3D prob =
    let vars = draw_vars prob in
    let size = Array.length vars in
    ((vars.(0)),(vars.(1 mod size)),(vars.(2 mod size)))

  (* text output on std out *)
  let terminal_output fmt res =
    let open Result in
    (match res.sure with
    | [] -> Format.fprintf fmt "No inner solutions found\n"
    | l ->
       Format.fprintf fmt "Inner solutions:";
       if !Constant.trace then begin
           Format.printf "\n";
           List.iter (fun (e,s) -> Format.fprintf fmt "%a\n" D.print e) l
         end else
         Format.printf " %i\n" (res.nb_sure)
    );
    (match res.unsure with
     | [] -> Format.fprintf fmt "No outter solutions found\n"
     | l ->
        Format.fprintf fmt "Outter solutions:";
        if !Constant.trace then begin
            Format.printf "\n";
            List.iter (fun (e,s) -> Format.fprintf fmt "%a\n" D.print e) l
          end else
          Format.printf " %i\n" (res.nb_unsure)
    );
    Format.fprintf fmt "Inner ratio : %2.f%%\n" (Result.inner_ratio res);
    Format.printf "solving time : %fs\n" (Sys.time ());
    if not (!Constant.trace) then
      Format.fprintf fmt "you can use the -trace (or -t) option to list the solutions\n"

  let out prob res =
    let open Result in
    let open Constant in
    Tools.green_fprintf Format.std_formatter "Results:\n";
    Format.printf "%a" terminal_output res;
    if !visualization || !tex || !obj then
      let s = List.rev_map D.to_abs res.sure in
      let u = if !sure then [] else List.rev_map D.to_abs res.unsure in
      if !visualization then draw2d s u (vars2D prob);
      if !tex then print_latex s u (vars2D prob);
      if !obj then draw3d s (vars3D prob)

  let trace_min sure unsure value =
    Format.printf "best value:%s\n%!" (Mpqf.to_string value);
    traceout sure unsure

  let out_min prob res =
    Format.printf "\ntime : %fs\n" (Sys.time ());
    let open Result in
    let open Constant in
    let (s, _) = List.split res.sure in
    let (u, c) = if !sure then ([], []) else List.split res.unsure in
    if !visualization then draw2d s u (vars2D prob);
    if !tex then print_latex s u (vars2D prob);
    if !obj then draw3d s (vars3D prob);
    let u = if !sure then [] else res.unsure in
    if !trace then trace_min res.sure u res.best_value

end<|MERGE_RESOLUTION|>--- conflicted
+++ resolved
@@ -31,31 +31,6 @@
 
   let print_latex sure unsure (v1,v2) =
     Latex.create 8. 6.5;
-<<<<<<< HEAD
-    match !Constant.problem with
-    | None -> assert false
-    | Some s ->
-       let v1_b = bound_dim v1 sure unsure
-       and v2_b = bound_dim v2 sure unsure in
-       (match v1_b,v2_b with
-        | None, None -> failwith "nothing to draw"
-        | Some(a,b),None | None, Some(a,b) -> Latex.init ((Mpqf.to_float a), (Mpqf.to_float b)) (1.,1.)
-        | Some(a,b),Some(c,d) -> Latex.init ((Mpqf.to_float a), (Mpqf.to_float b)) ((Mpqf.to_float c), (Mpqf.to_float d)));
-       let name = Filename.(basename s |> chop_extension) in
-       let out = ("out/"^name^".tex") in
-       (* let name = Latex.escape name in *)
-       let fout = open_out out in
-       let fmt = Format.formatter_of_out_channel fout in
-       Format.fprintf fmt "\\documentclass{standalone}\n\n\\usepackage{xcolor}\n\\usepackage{pgf, tikz}\n\n\\definecolor{sure}{rgb}{0, 0.7, 0.9}\n\\definecolor{unsure}{rgb}{0, 0.9, 0}\n\n\\begin{document}\n  \\begin{tikzpicture}\n";
-       List.iter (fun a -> D.print_latex fmt a (v1,v2) color_sure) sure;
-       if !Constant.sure |> not then
-         List.iter (fun a -> D.print_latex fmt a (v1,v2) color_unsure) unsure;
-       Format.printf "@.";
-       Format.set_formatter_out_channel fout;
-       Format.printf "\n  \\end{tikzpicture}\n\\end{document}@.";
-       Format.set_formatter_out_channel stdout;
-       Format.printf "written latex file %s\n" out
-=======
     let v1_b = bound_dim v1 sure unsure
     and v2_b = bound_dim v2 sure unsure in
     (match v1_b,v2_b with
@@ -64,14 +39,13 @@
      | Some(a,b),Some(c,d) -> Latex.init ((Mpqf.to_float a), (Mpqf.to_float b)) ((Mpqf.to_float c), (Mpqf.to_float d)));
     let name = Filename.(basename !Constant.problem |> chop_extension) in
     let out = ("out/"^name^".tex") in
-    let name = Latex.escape name in
     let fmt = Format.formatter_of_out_channel (open_out out) in
-    Format.fprintf fmt "\\begin{figure}[t]\n\\centering\n\\begin{tikzpicture}[scale=0.6]\n";
+       Format.fprintf fmt "\\documentclass{standalone}\n\n\\usepackage{xcolor}\n\\usepackage{pgf, tikz}\n\n\\definecolor{sure}{rgb}{0, 0.7, 0.9}\n\\definecolor{unsure}{rgb}{0, 0.9, 0}\n\n\\begin{document}\n  \\begin{tikzpicture}\n";
     List.iter (fun a -> D.print_latex fmt a (v1,v2) color_sure) sure;
     if !Constant.sure |> not then
       List.iter (fun a -> D.print_latex fmt a (v1,v2) color_unsure) unsure;
-    Format.fprintf fmt "\\end{tikzpicture}\n\\caption{%s}\n\\end{figure}\n" name
->>>>>>> 23402dd7
+    Format.fprintf fmt "\n  \\end{tikzpicture}\n\\end{document}@.";
+    Format.printf "written latex file %s@." out
 
   (* generation of an .obj file for 3d viewing. Works with g3dviewer for example *)
   let draw3d values vars =
