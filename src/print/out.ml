--- conflicted
+++ resolved
@@ -112,12 +112,8 @@
           end else
           Format.printf " %i\n" (res.nb_unsure)
     );
-<<<<<<< HEAD
     Format.fprintf fmt "Outer volume : %f\n" (res.vol_unsure);
-    Format.fprintf fmt "Inner ratio : %f%%\n" ((Result.inner_ratio res) *. 100.);
-=======
-    Format.fprintf fmt "Inner ratio : %a%%\n" Format.pp_print_float (Result.inner_ratio res);
->>>>>>> 580ab495
+    Format.fprintf fmt "Inner ratio : %a%%\n" Format.pp_print_float ((Result.inner_ratio res) *. 100.);
     Format.printf "solving time : %fs\n" (Sys.time ());
     if not (!Constant.trace) then
       Format.fprintf fmt "you can use the -trace (or -t) option to list the solutions\n"
