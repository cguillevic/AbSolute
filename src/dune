--- conflicted
+++ resolved
@@ -1,20 +1,7 @@
 (library
-<<<<<<< HEAD
-  (name libabsolute)
-  (wrapped false)
-  (libraries libsatml bigarray gmp apron apron.polkaMPQ apron.octD apron.boxMPQ str unix graphics mtime mtime.clock.os containers containers.data
-    (select vpl_domain.ml from
-      (vpl zarith -> domains/vpl_domain.ok.ml)
-      (!vpl       -> domains/vpl_domain.ko.ml))
-     (select vpl_drawer.ml from
-      (vpl zarith -> print/vpl_drawer.ok.ml)
-      (!vpl       -> print/vpl_drawer.ko.ml)))
-  (flags (:standard -w "+a-4-32-27-42" -warn-error "+a-4-32-27-42"))
-=======
   (name absolute)
   (public_name absolute)
   (flags :standard)
->>>>>>> 2fd6de94
   (ocamlopt_flags (:standard -O3))
   ;(ocamlopt_flags (:standard -p))
   (modules :standard)
